--- conflicted
+++ resolved
@@ -6,13 +6,10 @@
 import torch
 from torch import _C
 from torch._C import _onnx as _C_onnx
-<<<<<<< HEAD
+from torch.onnx import _deprecation
 
 # Import utils to get _params_dict because it is a global that is accessed by c++ code
 from torch.onnx import utils
-=======
-from torch.onnx import _deprecation
->>>>>>> 6ce430ee
 from torch.onnx._globals import GLOBALS
 
 _ATTR_PATTERN = re.compile("^(.+)_(([ifstgz])|(ty))$")
@@ -89,7 +86,6 @@
 
 
 # Generate an ONNX ATen op node.
-<<<<<<< HEAD
 def _aten_op(g: _C.Graph, operator: str, *args, overload_name: str = "", **kwargs):
     return _graph_op(
         g,
@@ -98,12 +94,6 @@
         operator_s=operator,
         overload_name_s=overload_name,
         **kwargs,
-=======
-def _aten_op(g, operator: str, *args, overload_name: str = "", **kwargs):
-    kwargs["aten"] = True
-    return g.op(
-        "ATen", *args, operator_s=operator, overload_name_s=overload_name, **kwargs
->>>>>>> 6ce430ee
     )
 
 
@@ -170,19 +160,11 @@
     )
 
 
-<<<<<<< HEAD
-def _add_attribute(node: _C.Node, key: str, value, aten: bool):
-=======
 def _add_attribute(node: _C.Node, key: str, value: Any, aten: bool):
->>>>>>> 6ce430ee
     r"""Initializes the right attribute based on type of value."""
     m = _ATTR_PATTERN.match(key)
     if m is None:
-<<<<<<< HEAD
         raise ValueError(
-=======
-        raise IndexError(
->>>>>>> 6ce430ee
             f"Invalid attribute specifier '{key}' names "
             " must be suffixed with type, e.g. 'dim_i' or 'dims_i'"
         )
