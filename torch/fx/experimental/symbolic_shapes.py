--- conflicted
+++ resolved
@@ -23,11 +23,7 @@
 
 
 def is_symbolic_op(func):
-<<<<<<< HEAD
-    return func in [aten.sym_size.default, aten.dim.default, aten.is_contiguous.default, aten.stride, aten.sym_numel.default]
-=======
-    return func in [aten.sym_size.default, aten.dim.default, aten.is_contiguous.default, aten.stride.default]
->>>>>>> 487c0e11
+    return func in [aten.sym_size.default, aten.dim.default, aten.is_contiguous.default, aten.stride.default, aten.sym_numel.default]
 
 
 def handle_symbolic_op(func, args, kwargs):
