import operator
import torch
import torch.nn.functional as F
import torch.nn as nn
import torch.nn.intrinsic as nni
import torch.nn.intrinsic.qat as nniqat
import torch.nn.qat as nnqat
import torch.nn.quantized._reference as nnqr
from collections import namedtuple
from typing import List
<<<<<<< HEAD
from .observation_type import ObservationType
from .backend_config import BackendPatternConfig, DTypeConfig
from ..fake_quantize import FixedQParamsFakeQuantize
=======
from .backend_config import (
    BackendPatternConfig,
    DTypeConfig,
    ObservationType,
)
>>>>>>> 8d83e8ad
from ..fuser_method_mappings import (
    reverse_sequential_wrapper2,
    reverse2,
    reverse3,
    fuse_conv_bn,
    fuse_conv_bn_relu,
    fuse_linear_bn,
    fuse_convtranspose_bn,
)
from ..qconfig_mapping import _FIXED_QPARAMS_OP_TO_OBSERVER

# TODO: rename to be more explict, e.g. qat_conv_relu
_ConvMetadata = namedtuple(
    "_ConvMetadata",
    ["root", "transpose", "bn", "reference", "transpose_reference",
     "fused_conv_relu", "fused_conv_bn", "fused_conv_bn_relu",
     "qat", "relu_qat", "bn_qat", "bn_relu_qat",
     "func"])
_Conv1dMetadata = _ConvMetadata(
    nn.Conv1d, nn.ConvTranspose1d, nn.BatchNorm1d, nnqr.Conv1d, nnqr.ConvTranspose1d,
    nni.ConvReLU1d, nni.ConvBn1d, nni.ConvBnReLU1d,
    nnqat.Conv1d, nniqat.ConvReLU1d, nniqat.ConvBn1d, nniqat.ConvBnReLU1d,
    F.conv1d)
_Conv2dMetadata = _ConvMetadata(
    nn.Conv2d, nn.ConvTranspose2d, nn.BatchNorm2d, nnqr.Conv2d, nnqr.ConvTranspose2d,
    nni.ConvReLU2d, nni.ConvBn2d, nni.ConvBnReLU2d,
    nnqat.Conv2d, nniqat.ConvReLU2d, nniqat.ConvBn2d, nniqat.ConvBnReLU2d,
    F.conv2d)
_Conv3dMetadata = _ConvMetadata(
    nn.Conv3d, nn.ConvTranspose3d, nn.BatchNorm3d, nnqr.Conv3d, nnqr.ConvTranspose3d,
    nni.ConvReLU3d, nni.ConvBn3d, nni.ConvBnReLU3d,
    nnqat.Conv3d, nniqat.ConvReLU3d, nniqat.ConvBn3d, nniqat.ConvBnReLU3d,
    F.conv3d)

def _get_binary_op_configs(dtype_configs: List[DTypeConfig]) -> List[BackendPatternConfig]:
    binary_op_configs: List[BackendPatternConfig] = []
    num_tensor_args_to_observation_type_mapping = {
        # TODO: this is not used right now since we have extra check in prepare
        # will need to change this to NO_OBSERVER later after we implemented
        # Tensor dtype inference properly
        0: ObservationType.OUTPUT_USE_DIFFERENT_OBSERVER_AS_INPUT,
        1: ObservationType.OUTPUT_SHARE_OBSERVER_WITH_INPUT,
        2: ObservationType.OUTPUT_USE_DIFFERENT_OBSERVER_AS_INPUT,
    }
    for op_with_quantized_bop_scalar_variant in [operator.add, torch.add, operator.mul, torch.mul]:
        bop_patterns = [
            (torch.nn.ReLU, op_with_quantized_bop_scalar_variant),
            (torch.nn.functional.relu, op_with_quantized_bop_scalar_variant),
            (torch.relu, op_with_quantized_bop_scalar_variant),
            op_with_quantized_bop_scalar_variant
        ]
        for bop_pattern in bop_patterns:
            binary_op_configs.append(
                BackendPatternConfig(bop_pattern)
                    .set_dtype_configs(dtype_configs)  # noqa: E131
                    ._set_num_tensor_args_to_observation_type(num_tensor_args_to_observation_type_mapping))
    return binary_op_configs

def _get_linear_configs(dtype_configs: List[DTypeConfig]) -> List[BackendPatternConfig]:
    """
    Return all configs related to linear modules and ops.
    """
    observation_type = ObservationType.OUTPUT_USE_DIFFERENT_OBSERVER_AS_INPUT
    linear_configs: List[BackendPatternConfig] = []

    # (1) Single linear modules/functions
    # -------------------------------------
    # linear module
    linear_configs.append(
        BackendPatternConfig(torch.nn.Linear)
            .set_observation_type(observation_type)  # noqa: E131
            .set_dtype_configs(dtype_configs)
            .set_root_module(torch.nn.Linear)
            .set_reference_quantized_module(nnqr.Linear)
            .set_qat_module(nnqat.Linear))
    # linear qat module
    linear_configs.append(
        BackendPatternConfig(nnqat.Linear)
            .set_observation_type(observation_type)  # noqa: E131
            .set_dtype_configs(dtype_configs)
            .set_root_module(torch.nn.Linear)
            .set_reference_quantized_module(nnqr.Linear))
    # functional linear
    linear_configs.append(
        BackendPatternConfig(torch.nn.functional.linear)
            .set_observation_type(observation_type)  # noqa: E131
            .set_dtype_configs(dtype_configs)
            ._set_input_type_to_index({"weight": 1, "bias": 2}))

    # (2) Linear + relu
    # -------------------
    # 2.1 linear module + relu fusion config
    # linear relu, linear module + relu module
    linear_configs.append(
        BackendPatternConfig((torch.nn.ReLU, torch.nn.Linear))
            .set_dtype_configs(dtype_configs)  # noqa: E131
            .set_fuser_method(reverse_sequential_wrapper2(nni.LinearReLU))
            .set_fused_module(nni.LinearReLU))
    # linear relu, linear module + functional relu
    linear_configs.append(
        BackendPatternConfig((torch.nn.functional.relu, torch.nn.Linear))
            .set_dtype_configs(dtype_configs)  # noqa: E131
            .set_fuser_method(reverse_sequential_wrapper2(nni.LinearReLU))
            .set_fused_module(nni.LinearReLU))

    # 2.2 linear module + relu, fused module configs
    # linear relu, fused module
    linear_configs.append(
        BackendPatternConfig(nni.LinearReLU)
            .set_observation_type(observation_type)  # noqa: E131
            .set_dtype_configs(dtype_configs)
            .set_root_module(torch.nn.Linear)
            .set_reference_quantized_module(nnqr.Linear)
            .set_qat_module(nniqat.LinearReLU))
    # linear relu, qat fused module
    linear_configs.append(
        BackendPatternConfig(nniqat.LinearReLU)
            .set_observation_type(observation_type)  # noqa: E131
            .set_dtype_configs(dtype_configs)
            .set_root_module(torch.nn.Linear)
            .set_reference_quantized_module(nnqr.Linear))
    # 2.3 functional linear + relu configs
    # linear relu, functional linear + relu module
    linear_configs.append(
        BackendPatternConfig((torch.nn.ReLU, F.linear))
            .set_observation_type(observation_type)  # noqa: E131
            .set_dtype_configs(dtype_configs))
    # linear relu, functional linear + functional relu
    linear_configs.append(
        BackendPatternConfig((F.relu, F.linear))
            .set_observation_type(observation_type)  # noqa: E131
            .set_dtype_configs(dtype_configs))

    # (3) Linear + batchnorm
    # ------------------------
    # 3.1 linear bn fusion
    linear_configs.append(
        BackendPatternConfig((nn.BatchNorm1d, nn.Linear))
            .set_dtype_configs(dtype_configs)  # noqa: E131
            .set_fuser_method(reverse2(fuse_linear_bn))
            .set_fused_module(nni.LinearBn1d))

    # 3.2 linear bn fused
    # linear bn, fused module
    linear_configs.append(
        BackendPatternConfig(nni.LinearBn1d)
            .set_observation_type(observation_type)  # noqa: E131
            .set_dtype_configs(dtype_configs)
            .set_root_module(torch.nn.Linear)
            .set_reference_quantized_module(nnqr.Linear)
            .set_qat_module(nniqat.LinearBn1d))
    # linear bn, qat fused module
    linear_configs.append(
        BackendPatternConfig(nniqat.LinearBn1d)
            .set_observation_type(observation_type)  # noqa: E131
            .set_dtype_configs(dtype_configs)
            .set_root_module(torch.nn.Linear)
            .set_reference_quantized_module(nnqr.Linear))
    return linear_configs

def _get_conv_configs(dtype_configs):
    """
    Return all configs related to conv modules and ops.
    """
    conv_configs = []
    observation_type = ObservationType.OUTPUT_USE_DIFFERENT_OBSERVER_AS_INPUT
    for convs in [_Conv1dMetadata, _Conv2dMetadata, _Conv3dMetadata]:

        # (1) Single conv modules/functions
        # -----------------------------------
        # conv module
        conv_configs.append(
            BackendPatternConfig(convs.root)
                .set_observation_type(observation_type)  # noqa: E131
                .set_dtype_configs(dtype_configs)
                .set_root_module(convs.root)
                .set_reference_quantized_module(convs.reference)
                .set_qat_module(convs.qat))
        # conv qat module
        conv_configs.append(
            BackendPatternConfig(convs.qat)
                .set_observation_type(observation_type)  # noqa: E131
                .set_dtype_configs(dtype_configs)
                .set_root_module(convs.root)
                .set_reference_quantized_module(convs.reference))
        # functional conv
        conv_configs.append(
            BackendPatternConfig(convs.func)
                .set_observation_type(observation_type)  # noqa: E131
                .set_dtype_configs(dtype_configs)
                ._set_input_type_to_index({"weight": 1, "bias": 2}))

        # (2) Conv + relu
        # -----------------
        # 2.1 conv module + relu fusion configs
        # conv relu fusion, conv module + relu module
        conv_configs.append(
            BackendPatternConfig((torch.nn.ReLU, convs.root))
                .set_dtype_configs(dtype_configs)  # noqa: E131
                .set_fuser_method(reverse_sequential_wrapper2(convs.fused_conv_relu))
                .set_fused_module(convs.fused_conv_relu))
        # conv relu fusion, conv module + functional relu
        conv_configs.append(
            BackendPatternConfig((F.relu, convs.root))
                .set_dtype_configs(dtype_configs)  # noqa: E131
                .set_fuser_method(reverse_sequential_wrapper2(convs.fused_conv_relu))
                .set_fused_module(convs.fused_conv_relu))
        # 2.2 conv module + relu fused module configs
        # conv relu, fused module
        conv_configs.append(
            BackendPatternConfig(convs.fused_conv_relu)
                .set_observation_type(observation_type)  # noqa: E131
                .set_dtype_configs(dtype_configs)
                .set_root_module(convs.root)
                .set_reference_quantized_module(convs.reference)
                .set_qat_module(convs.relu_qat))
        # conv relu, qat fused module
        conv_configs.append(
            BackendPatternConfig(convs.relu_qat)
                .set_observation_type(observation_type)  # noqa: E131
                .set_dtype_configs(dtype_configs)
                .set_root_module(convs.root)
                .set_reference_quantized_module(convs.reference))
        # 2.3 functional conv + relu configs
        # conv relu, functional conv + relu module
        conv_configs.append(
            BackendPatternConfig((torch.nn.ReLU, convs.func))
                .set_observation_type(observation_type)  # noqa: E131
                .set_dtype_configs(dtype_configs))
        # conv relu, functional conv + functional relu
        conv_configs.append(
            BackendPatternConfig((F.relu, convs.func))
                .set_observation_type(observation_type)  # noqa: E131
                .set_dtype_configs(dtype_configs))

        # fused conv relu
        conv_configs.append(
            BackendPatternConfig(convs.fused_conv_relu)
                .set_dtype_configs(dtype_configs)  # noqa: E131
                .set_qat_module(convs.relu_qat))

        conv_configs.append(
            BackendPatternConfig(convs.relu_qat)
                .set_dtype_configs(dtype_configs)  # noqa: E131
                .set_root_module(convs.root)
                .set_reference_quantized_module(convs.reference))

        # (3) Conv + batchnorm (+ relu)
        # -------------------------------
        # 3.1 conv bn fusion configs
        # conv + bn fusion
        conv_configs.append(
            BackendPatternConfig((convs.bn, convs.root))
                .set_dtype_configs(dtype_configs)  # noqa: E131
                .set_fuser_method(reverse2(fuse_conv_bn))
                .set_fused_module(convs.fused_conv_bn))
        # conv + bn + relu module fusion
        conv_configs.append(
            BackendPatternConfig((nn.ReLU, (convs.bn, convs.root)))
                .set_dtype_configs(dtype_configs)  # noqa: E131
                .set_fuser_method(reverse3(fuse_conv_bn_relu))
                .set_fused_module(convs.fused_conv_bn_relu))
        # conv + bn + relu functional fusion
        conv_configs.append(
            BackendPatternConfig((F.relu, (convs.bn, convs.root)))
                .set_dtype_configs(dtype_configs)  # noqa: E131
                .set_root_module(convs.root)
                .set_fuser_method(reverse3(fuse_conv_bn_relu))
                .set_fused_module(convs.fused_conv_bn_relu))
        # TODO: we can add fusion for torch.relu as well

        # 3.2 conv + bn (+ relu) fused module configs
        # fused conv bn
        conv_configs.append(
            BackendPatternConfig(convs.fused_conv_bn)
                .set_dtype_configs(dtype_configs)  # noqa: E131
                .set_qat_module(convs.bn_qat))

        # fused conv bn relu
        conv_configs.append(
            BackendPatternConfig(convs.fused_conv_bn_relu)
                .set_dtype_configs(dtype_configs)  # noqa: E131
                .set_qat_module(convs.bn_relu_qat))

        # conv bn, qat fused module
        conv_configs.append(
            BackendPatternConfig(convs.bn_qat)
                .set_observation_type(observation_type)  # noqa: E131
                .set_dtype_configs(dtype_configs)
                .set_root_module(convs.root)
                .set_reference_quantized_module(convs.reference))
        # conv bn relu, qat fused module
        conv_configs.append(
            BackendPatternConfig(convs.bn_relu_qat)
                .set_observation_type(observation_type)  # noqa: E131
                .set_dtype_configs(dtype_configs)
                .set_root_module(convs.root)
                .set_reference_quantized_module(convs.reference))

        # (4) conv transpose and its fusion
        # 4.1 conv transpose config
        conv_configs.append(
            BackendPatternConfig(convs.transpose)
                .set_dtype_configs(dtype_configs)  # noqa: E131
                .set_root_module(convs.transpose)
                .set_reference_quantized_module(convs.transpose_reference))

        # 4.2 conv transpose + bn fusion
        conv_configs.append(
            BackendPatternConfig((convs.bn, convs.transpose))
                .set_dtype_configs(dtype_configs)  # noqa: E131
                .set_fuser_method(reverse2(fuse_convtranspose_bn))
                .set_root_module(convs.transpose)
                .set_reference_quantized_module(convs.transpose_reference))

    return conv_configs

def _get_cat_config(dtype_configs: List[DTypeConfig]) -> BackendPatternConfig:
    return BackendPatternConfig(torch.cat) \
        .set_observation_type(ObservationType.OUTPUT_SHARE_OBSERVER_WITH_INPUT) \
        .set_dtype_configs(dtype_configs)

def _get_default_op_configs(dtype_configs: List[DTypeConfig]) -> List[BackendPatternConfig]:
    configs = []
    default_ops = [
        torch.nn.ELU,
        torch.nn.LeakyReLU,
        torch.nn.Hardswish,
        torch.nn.InstanceNorm1d,
        torch.nn.InstanceNorm2d,
        torch.nn.InstanceNorm3d,
        torch.nn.LayerNorm,
        torch.nn.Dropout,
        torch.nn.PReLU,
        torch.nn.functional.elu,
        torch.nn.functional.hardswish,
        torch.nn.functional.instance_norm,
        torch.nn.functional.leaky_relu,
        torch.nn.functional.dropout,
        torch.nn.functional.layer_norm
    ]
    for op in default_ops:
        configs.append(
            BackendPatternConfig(op)
                .set_observation_type(ObservationType.OUTPUT_USE_DIFFERENT_OBSERVER_AS_INPUT)  # noqa: E131
                .set_dtype_configs(dtype_configs))
    return configs

def _get_fixed_qparams_op_configs(dtype_configs: List[DTypeConfig]) -> List[BackendPatternConfig]:
    fixed_qparams_op_configs = []
    for fixed_qparam_op, output_observer in _FIXED_QPARAMS_OP_TO_OBSERVER.items():
        fixed_qparams_op_configs.append(
            # TODO: The _overwrite_output keys are temporary, since we don't want to put observer
            # in the configs we expect that it's provided by user
            # What we want to put here is the requirement on observers, in this case dtype,
            # quant_min, quant_max etc., but we need to first move all configs to
            # backend_config_dict to do that, we'll remove these keys after we fully migrated
            # everything to use backend_config_dict
            BackendPatternConfig(fixed_qparam_op)
                .set_observation_type(ObservationType.OUTPUT_USE_DIFFERENT_OBSERVER_AS_INPUT)  # noqa: E131
                .set_dtype_configs(dtype_configs)
                ._set_overwrite_output_fake_quantize(FixedQParamsFakeQuantize.with_args(observer=output_observer))
                ._set_overwrite_output_observer(output_observer))
    return fixed_qparams_op_configs

def _get_share_qparams_op_configs(dtype_configs):
    """ Get the operator config for the operators that works for both float and quantized input
    if input is quantized, the output Tensor shares the same quantization parameter
    with input.
    Example operator: avgpool2d, reshape, transpose, maxpool2d
    Example observed operator:
    observer_0 - avgpool2d - observer_0 (same observer instance as input)
    """

    def _get_share_qprams_op_backend_config(op):
        return BackendPatternConfig(op) \
            .set_observation_type(ObservationType.OUTPUT_SHARE_OBSERVER_WITH_INPUT) \
            .set_dtype_configs(dtype_configs)

    share_qparams_ops = [
        torch.nn.AdaptiveAvgPool1d,
        torch.nn.AdaptiveAvgPool2d,
        torch.nn.AdaptiveAvgPool3d,
        torch.nn.AvgPool1d,
        torch.nn.AvgPool2d,
        torch.nn.AvgPool3d,
        torch.nn.Hardtanh,
        torch.nn.Identity,
        torch.nn.MaxPool1d,
        torch.nn.MaxPool2d,
        torch.nn.MaxPool3d,
        torch.nn.ReLU,
        torch.nn.ReLU6,
        torch.adaptive_avg_pool1d,
        torch.nn.functional.adaptive_avg_pool2d,
        torch.nn.functional.adaptive_avg_pool3d,
        torch.nn.functional.hardtanh,
        torch.nn.functional.hardtanh_,
        torch.nn.functional.interpolate,
        torch.nn.functional.max_pool1d,
        torch.nn.functional.max_pool2d,
        torch.nn.functional.max_pool3d,
        torch.nn.functional.relu,
        torch.nn.functional.relu6,
        torch.avg_pool1d,
        torch._C._nn.avg_pool2d,
        torch._C._nn.avg_pool3d,
        torch.clamp,
        torch.flatten,
        torch.mean,
        torch.repeat_interleave,
        torch.transpose,
        torch.squeeze,
        torch.stack,
        torch.unsqueeze,
        operator.floordiv,
        "contiguous",
        "clamp",
        "detach",
        "detach_",
        "mean",
        "permute",
        "repeat",
        "repeat_interleave",
        "reshape",
        "resize_",
        "relu",
        "relu_",
        "shape",
        "size",
        "squeeze",
        "squeeze_",
        "transpose",
        "unsqueeze",
        "unsqueeze_",
        "view"
    ]
    return [_get_share_qprams_op_backend_config(op) for op in share_qparams_ops]

def _get_bn_configs(dtype_configs: List[DTypeConfig]) -> List[BackendPatternConfig]:
    """ Get configs related to batchnorm. """
    bn_configs = []
    bn_to_fused_bn = {
        torch.nn.BatchNorm2d: nni.BNReLU2d,
        torch.nn.BatchNorm3d: nni.BNReLU3d,
    }
    for bn in bn_to_fused_bn.keys():
        fused_bn = bn_to_fused_bn[bn]
        # bn module + relu module fusion config
        bn_configs.append(
            BackendPatternConfig((torch.nn.ReLU, bn))
                .set_dtype_configs(dtype_configs)  # noqa: E131
                .set_fuser_method(reverse_sequential_wrapper2(fused_bn))
                .set_fused_module(fused_bn))
        # bn module + F.relu fusion config
        bn_configs.append(
            BackendPatternConfig((torch.nn.functional.relu, bn))
                .set_dtype_configs(dtype_configs)  # noqa: E131
                .set_fuser_method(reverse_sequential_wrapper2(bn_to_fused_bn[bn]))
                .set_fused_module(fused_bn))
        bn_configs.append(
            BackendPatternConfig(bn)
                .set_observation_type(ObservationType.OUTPUT_USE_DIFFERENT_OBSERVER_AS_INPUT)  # noqa: E131
                .set_dtype_configs(dtype_configs))

    # fused bn configs
    for fused_bn in bn_to_fused_bn.values():
        bn_configs.append(
            BackendPatternConfig(fused_bn)
                .set_observation_type(ObservationType.OUTPUT_USE_DIFFERENT_OBSERVER_AS_INPUT)  # noqa: E131
                .set_dtype_configs(dtype_configs))
    return bn_configs

def _get_rnn_op_configs(dtype_configs: List[DTypeConfig]) -> List[BackendPatternConfig]:
    rnn_op_configs = []
    for rnn_op, ref_rnn_op in [
            (nn.GRUCell, nnqr.GRUCell),
            (nn.LSTMCell, nnqr.LSTMCell),
            (nn.RNNCell, nnqr.RNNCell),
            (nn.LSTM, nnqr.LSTM)
    ]:
        rnn_op_configs.append(
            BackendPatternConfig(rnn_op)
                .set_observation_type(ObservationType.OUTPUT_USE_DIFFERENT_OBSERVER_AS_INPUT)  # noqa: E131
                .set_dtype_configs(dtype_configs)
                .set_root_module(rnn_op)
                .set_reference_quantized_module(ref_rnn_op))
    return rnn_op_configs

def _get_embedding_op_configs(dtype_configs: List[DTypeConfig]) -> List[BackendPatternConfig]:
    embedding_op_configs = []
    for embedding_op, qat_embedding_op, ref_embedding_op in [
            (nn.Embedding, nnqat.Embedding, nnqr.Embedding),
            (nn.EmbeddingBag, nnqat.EmbeddingBag, nnqr.EmbeddingBag),
    ]:
        embedding_op_configs.append(
            BackendPatternConfig(embedding_op)
                .set_observation_type(ObservationType.OUTPUT_USE_DIFFERENT_OBSERVER_AS_INPUT)  # noqa: E131
                .set_dtype_configs(dtype_configs)
                .set_qat_module(qat_embedding_op)
                .set_root_module(embedding_op)
                .set_reference_quantized_module(ref_embedding_op)
                ._set_input_output_observed(False))  # This is temporary, and will be removed soon
        # config for qat op
        embedding_op_configs.append(
            BackendPatternConfig(qat_embedding_op)
                .set_observation_type(ObservationType.OUTPUT_USE_DIFFERENT_OBSERVER_AS_INPUT)  # noqa: E131
                .set_dtype_configs(dtype_configs)
                .set_root_module(embedding_op)
                .set_reference_quantized_module(ref_embedding_op)
                ._set_input_output_observed(False))  # This is temporary, and will be removed soon
    return embedding_op_configs

__all__ = [
    "_get_binary_op_configs",
    "_get_linear_configs",
    "_get_conv_configs",
    "_get_share_qparams_op_configs",
]<|MERGE_RESOLUTION|>--- conflicted
+++ resolved
@@ -8,17 +8,12 @@
 import torch.nn.quantized._reference as nnqr
 from collections import namedtuple
 from typing import List
-<<<<<<< HEAD
-from .observation_type import ObservationType
-from .backend_config import BackendPatternConfig, DTypeConfig
-from ..fake_quantize import FixedQParamsFakeQuantize
-=======
 from .backend_config import (
     BackendPatternConfig,
     DTypeConfig,
     ObservationType,
 )
->>>>>>> 8d83e8ad
+from ..fake_quantize import FixedQParamsFakeQuantize
 from ..fuser_method_mappings import (
     reverse_sequential_wrapper2,
     reverse2,
