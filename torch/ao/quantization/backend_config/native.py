import torch
<<<<<<< HEAD
import torch.nn as nn
import torch.nn.intrinsic as nni
import torch.ao.nn.qat as nnqat
import torch.ao.nn.quantized._reference as nnqr
=======
>>>>>>> 325da775
from ._common_operator_config_utils import (
    _get_binary_op_configs,
    _get_bn_configs,
    _get_cat_config,
    _get_conv_configs,
    _get_default_op_configs,
    _get_embedding_op_configs,
    _get_fixed_qparams_op_configs,
    _get_linear_configs,
    _get_rnn_op_configs,
    _get_share_qparams_op_configs,
)
from .backend_config import BackendConfig, DTypeConfig


# ===================
# |  DTYPE CONFIGS  |
# ===================

# weighted op int8 dtype config
# this is config for ops that has quantized weights, like linear, conv
weighted_op_int8_dtype_config = DTypeConfig(
    input_dtype=torch.quint8,
    output_dtype=torch.quint8,
    weight_dtype=torch.qint8,
    bias_dtype=torch.float,
)

default_op_quint8_dtype_config = DTypeConfig(
    input_dtype=torch.quint8,
    output_dtype=torch.quint8,
)

default_op_fp16_dtype_config = DTypeConfig(
    input_dtype=torch.float16,
    output_dtype=torch.float16,
    weight_dtype=torch.float16,
    bias_dtype=torch.float16,
)

default_dynamic_int8_dtype_config = DTypeConfig(
    input_dtype=torch.quint8,
    output_dtype=torch.float,
    weight_dtype=torch.qint8,
    bias_dtype=torch.float,
    # currently the dtype check is not yet enabled, so we provided the dtype_configs but
    # it is not really used yet,
    # we will enable it a bit later after we moved everything to backend_config_dict
    is_dynamic=True,
)

default_dynamic_float16_dtype_config = DTypeConfig(
    input_dtype=torch.float16,
    output_dtype=torch.float,
    weight_dtype=torch.float16,
    bias_dtype=torch.float,
    # currently the dtype check is not yet enabled, so we provided the dtype_configs but
    # it is not really used yet,
    # we will enable it a bit later after we moved everything to backend_config_dict
    is_dynamic=True,
)

weight_only_quint8_dtype_config = DTypeConfig(
    input_dtype=torch.float,
    output_dtype=torch.float,
    weight_dtype=torch.quint8,
)

weight_only_quint4x2_dtype_config = DTypeConfig(
    input_dtype=torch.float,
    output_dtype=torch.float,
    weight_dtype=torch.quint4x2,
)


# =====================
# |  BACKEND CONFIGS  |
# =====================

def get_test_only_legacy_native_backend_config() -> BackendConfig:
    """
    Return the `BackendConfig` for PyTorch Native backend (fbgemm/qnnpack) with various additional fp16 ops.
    """
    conv_dtype_configs = [weighted_op_int8_dtype_config]
    linear_dtype_configs = [
        weighted_op_int8_dtype_config,
        default_dynamic_int8_dtype_config,
        default_dynamic_float16_dtype_config,
        default_op_fp16_dtype_config,
    ]
    binary_op_dtype_configs = [
        weighted_op_int8_dtype_config,
        default_op_fp16_dtype_config,
    ]
    default_op_dtype_configs = [default_op_quint8_dtype_config]
    fixed_qparams_op_dtype_configs = [
        weighted_op_int8_dtype_config,
        default_op_fp16_dtype_config,
    ]
    share_qparams_op_dtype_configs = [
        default_op_quint8_dtype_config,
        default_op_fp16_dtype_config
    ]
    rnn_op_dtype_configs = [
        default_dynamic_int8_dtype_config,
        default_dynamic_float16_dtype_config,
    ]
    embedding_op_dtype_configs = [
        weight_only_quint8_dtype_config,
        weight_only_quint4x2_dtype_config,
    ]
    return BackendConfig("_native_and_fp16") \
        .set_backend_pattern_configs(_get_conv_configs(conv_dtype_configs)) \
        .set_backend_pattern_configs(_get_linear_configs(linear_dtype_configs)) \
        .set_backend_pattern_configs(_get_binary_op_configs(binary_op_dtype_configs)) \
        .set_backend_pattern_config(_get_cat_config(default_op_dtype_configs)) \
        .set_backend_pattern_configs(_get_default_op_configs(default_op_dtype_configs)) \
        .set_backend_pattern_configs(_get_fixed_qparams_op_configs(fixed_qparams_op_dtype_configs)) \
        .set_backend_pattern_configs(_get_share_qparams_op_configs(share_qparams_op_dtype_configs)) \
        .set_backend_pattern_configs(_get_bn_configs(default_op_dtype_configs)) \
        .set_backend_pattern_configs(_get_rnn_op_configs(rnn_op_dtype_configs)) \
        .set_backend_pattern_configs(_get_embedding_op_configs(embedding_op_dtype_configs))

def get_native_backend_config() -> BackendConfig:
    """
    Return the `BackendConfig` for PyTorch Native backend (fbgemm/qnnpack).
    """
    # TODO: express this BackendConfig as a union of the FBGEMM and QNNPACK BackendConfigs
    conv_dtype_configs = [weighted_op_int8_dtype_config]
    linear_dtype_configs = [
        weighted_op_int8_dtype_config,
        default_dynamic_int8_dtype_config,
        default_dynamic_float16_dtype_config,
    ]
    binary_op_dtype_configs = [weighted_op_int8_dtype_config]
    default_op_dtype_configs = [default_op_quint8_dtype_config]
    fixed_qparams_op_dtype_configs = [weighted_op_int8_dtype_config]
    share_qparams_op_dtype_configs = [default_op_quint8_dtype_config]
    rnn_op_dtype_configs = [
        default_dynamic_int8_dtype_config,
        default_dynamic_float16_dtype_config,
    ]
    embedding_op_dtype_configs = [
        weight_only_quint8_dtype_config,
        weight_only_quint4x2_dtype_config,
    ]
    return BackendConfig("native") \
        .set_backend_pattern_configs(_get_conv_configs(conv_dtype_configs)) \
        .set_backend_pattern_configs(_get_linear_configs(linear_dtype_configs)) \
        .set_backend_pattern_configs(_get_binary_op_configs(binary_op_dtype_configs)) \
        .set_backend_pattern_config(_get_cat_config(default_op_dtype_configs)) \
        .set_backend_pattern_configs(_get_default_op_configs(default_op_dtype_configs)) \
        .set_backend_pattern_configs(_get_fixed_qparams_op_configs(fixed_qparams_op_dtype_configs)) \
        .set_backend_pattern_configs(_get_share_qparams_op_configs(share_qparams_op_dtype_configs)) \
        .set_backend_pattern_configs(_get_bn_configs(default_op_dtype_configs)) \
        .set_backend_pattern_configs(_get_rnn_op_configs(rnn_op_dtype_configs)) \
        .set_backend_pattern_configs(_get_embedding_op_configs(embedding_op_dtype_configs))

def get_native_backend_config_dict():
    """
    Return the `BackendConfig` for PyTorch Native backend (fbgemm/qnnpack) in dictionary form.
    """
    return get_native_backend_config().to_dict()

def get_test_only_legacy_native_backend_config_dict():
    """
    Return the `BackendConfig` for PyTorch Native backend (fbgemm/qnnpack) with various additional
    fp16 ops in dictionary form.
    """
    return get_test_only_legacy_native_backend_config().to_dict()

__all__ = [
    "get_test_only_legacy_native_backend_config",
    "get_test_only_legacy_native_backend_config_dict",
    "get_native_backend_config",
    "get_native_backend_config_dict",
]<|MERGE_RESOLUTION|>--- conflicted
+++ resolved
@@ -1,11 +1,4 @@
 import torch
-<<<<<<< HEAD
-import torch.nn as nn
-import torch.nn.intrinsic as nni
-import torch.ao.nn.qat as nnqat
-import torch.ao.nn.quantized._reference as nnqr
-=======
->>>>>>> 325da775
 from ._common_operator_config_utils import (
     _get_binary_op_configs,
     _get_bn_configs,
