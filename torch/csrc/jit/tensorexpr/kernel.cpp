--- conflicted
+++ resolved
@@ -2481,28 +2481,10 @@
     case aten::sum:
     case aten::softmax:
     case aten::log_softmax:
-<<<<<<< HEAD
+    case aten::conv2d:
     case aten::addmm:
     case aten::mean:
     case aten::adaptive_avg_pool2d:
-    case aten::conv2d: {
-      std::vector<ArgValue> argInputs;
-      for (auto inp : inputs) {
-        argInputs.push_back(toArg(inp));
-      }
-      auto outputType = findDtypeForValue(v->node()->output());
-      std::vector<ExprHandle> outputShape = {};
-      // shape inference not implemented for sum
-      if (v->node()->kind() != aten::sum) {
-        outputShape = sizesForValue(v);
-      }
-      return computeOperandValue(
-          v->node()->kind(), argInputs, outputShape, outputType, device_);
-    } break;
-
-=======
-    case aten::conv2d:
->>>>>>> 96234b61
     case aten::to: {
       std::vector<ArgValue> argInputs;
       if (v->node()->kind() != aten::to) {
