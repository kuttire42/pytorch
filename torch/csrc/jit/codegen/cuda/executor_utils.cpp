--- conflicted
+++ resolved
@@ -1024,13 +1024,8 @@
       "--std=c++14", compute.c_str(), "-default-device"};
 #endif
 
-<<<<<<< HEAD
-  const bool disable_fma = isDisabled(DisableOption::Fma);
+  const bool disable_fma = isOptionDisabled(DisableOption::Fma);
 #ifdef USE_ROCM
-=======
-  const bool disable_fma = isOptionDisabled(DisableOption::Fma);
-#ifdef __HIP_PLATFORM_HCC__
->>>>>>> 00cb1845
   if (disable_fma) {
     TORCH_WARN_ONCE(
         "PYTORCH_CUDA_FUSER_DISABLE_FMA is not supported on ROCm, ignoring");
