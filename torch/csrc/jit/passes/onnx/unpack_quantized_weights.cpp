#include <torch/csrc/jit/passes/onnx/unpack_quantized_weights.h>
#include <ATen/native/quantized/cpu/packed_params.h>
#include <torch/csrc/jit/ir/constants.h>
#include <torch/csrc/jit/ir/irparser.h>
#include <torch/csrc/jit/ir/subgraph_matcher.h>
#include <torch/csrc/jit/passes/onnx/helper.h>
#include <torch/csrc/jit/passes/subgraph_rewrite.h>
#include <stack>

using ::c10::Dispatcher;
using ::c10::DispatchKey;
namespace torch {
namespace jit {
namespace onnx {
using namespace ::c10::onnx;

}

// Get the scale of the input to quantized op. There are two cases here
// 1. For ops with output_scale specified in op signature, we get the output
// scale
// 2. For ops with no output scale in op signature (like quantized::relu)
// we traverse up the graph to get the scale from its input until we hit a node
// where scale is explicitly specified.
double getScaleFromInput(Node* input_node) {
  c10::optional<IValue> scale;
  std::string input_name = input_node->kind().toQualString();
  std::unordered_set<std::string> noscale_ops = {"quantized::max_pool2d",
                                                 "aten::max_pool2d",
                                                 "aten::relu",
                                                 "prim::ListUnpack",
                                                 "aten::split_with_sizes",
                                                 "quantized::nchw2nhwc",
                                                 "quantized::nhwc2nchw",
                                                 "aten::slice",
                                                 "aten::avg_pool2d",
                                                 "quantized::cat",
                                                 "prim::ListConstruct",
                                                 "aten::upsample_nearest2d",
                                                 "aten::sigmoid",
                                                 "aten::reshape"};
  if (input_name == "aten::quantize_per_tensor") {
    TORCH_CHECK(
        input_node->inputs().size() > 1,
        "aten::quantize_per_tensor expected scale to be 2nd input");
    scale = toIValue(input_node->inputs()[1]);
    return scale.value().toDouble();
  } else if (input_name == "quantized::linear") {
    // %r = quantized::linear(%input, %packed_weight, %w_scale, %w_zero_point)
    TORCH_CHECK(
        input_node->inputs().size() > 2,
        "quantized::linear expected scale to be 3rd input");
    scale = toIValue(input_node->inputs()[2]);
    return scale.value().toDouble();
  } else if (input_name == "quantized::conv2d") {
    // %r = quantized::conv2d(%input, %packed_weight, %w_scale, %w_zero_point)
    TORCH_CHECK(
        input_node->inputs().size() > 2,
        "quantized::conv2d expected scale to be 3rd input");
    auto num_inputs = input_node->inputs().size();
    scale = toIValue(input_node->inputs()[num_inputs - 2]);
    return scale.value().toDouble();
  } else if (input_name == "quantized::conv2d_relu") {
    // %r = quantized::conv2d_relu(%input, %packed_weight, %w_scale,
    // %w_zero_point)
    TORCH_CHECK(
        input_node->inputs().size() > 2,
        "quantized::conv2d_relu expected scale to be 3rd input");
    auto num_inputs = input_node->inputs().size();
    scale = toIValue(input_node->inputs()[num_inputs - 2]);
    return scale.value().toDouble();
  } else if (input_name == "quantized::add") {
    // %r = quantized::add(%input_a, %input_b, %w_scale, %w_zero_point)
    TORCH_CHECK(
        input_node->inputs().size() > 2,
        "quantized::add expected scale to be 3rd input");
    scale = toIValue(input_node->inputs()[2]);
    return scale.value().toDouble();
  } else if (input_name == "aten::sigmoid") {
    // For the _caffe2::Int8Sigmoid op output scale is 1.0/256
    // And output zero_point is set to 0 (quint8 type).
    return 1.0L / 256;
  }
  // For the ops below the scale is not part of the op signature, so we traverse
  // up the graph to get the scale from its input when defined in the graph.
  else if (noscale_ops.find(input_name) != noscale_ops.end()) {
    return getScaleFromInput(input_node->inputs()[0]->node());
  }
  TORCH_INTERNAL_ASSERT(
      false,
      "Unrecognized quantized operator while trying to compute q_scale for operator ",
      input_name);
}

Node* CreateQuantizedWeights(
    std::string data,
    std::shared_ptr<Graph>& graph,
    std::vector<int64_t> shapes,
    double scale,
    int64_t zero_point) {
  Node* const_node = graph->create(Symbol::caffe2("Int8GivenTensorFill"));
  const_node->is_(Symbol::attr("shape"), shapes);
  const_node->i_(Symbol::attr("Y_zero_point"), zero_point);
  const_node->f_(Symbol::attr("Y_scale"), scale);
  const_node->s_(Symbol::attr("values"), data);
  return const_node;
}

Node* CreateQuantizedBias(
    std::vector<int64_t> data,
    std::shared_ptr<Graph>& graph,
    std::vector<int64_t> shapes,
    double scale,
    int64_t zero_point) {
  Node* const_node = graph->create(Symbol::caffe2("Int8GivenIntTensorFill"));
  const_node->is_(Symbol::attr("shape"), shapes);
  const_node->i_(Symbol::attr("Y_zero_point"), zero_point);
  const_node->f_(Symbol::attr("Y_scale"), scale);
  const_node->is_(Symbol::attr("values"), data);
  return const_node;
}

Node* createIntTuple(
    const std::vector<int64_t>& is,
    std::shared_ptr<Graph>& graph) {
  Node* const_node = graph->create(Symbol::onnx("Constant"));
  const_node->is_(Symbol::attr("value"), is);
  return const_node;
}

Node* createInt(int64_t i, std::shared_ptr<Graph>& graph) {
  Node* const_node = graph->create(Symbol::onnx("Constant"));
  const_node->i_(Symbol::attr("value"), i);
  return const_node;
}

// This is called before the onnx pass. Using pattern matching we
// find the relevant nodes and extract the packed_params. The packed_params are
// passed to the appropriate unpack function using c10::Dispatcher. We insert
// the unpacked weights and bias into the graph using
// caffe2::Int8GivenTensorFill nodes.
void unpackQuantizedWeightsHelper(
    std::shared_ptr<Graph>& graph,
    std::map<std::string, IValue>& paramsDict,
    const std::string& pattern,
    const std::string& unpack_fn) {
  Graph pattern_graph;
  std::unordered_map<std::string, Value*> vmap;
  parseIR(pattern, &pattern_graph, vmap);
  const auto& matches = findPatternMatches(pattern_graph, *graph);

  for (const auto& match : matches) {
    auto match_vmap = match.values_map;
    auto qlinear_node = match_vmap.at(vmap.at("r"))->node();
    std::string quantized_weight =
        match_vmap.at(vmap.at("r"))->node()->inputs()[1]->debugName();

    auto itr = paramsDict.find(quantized_weight);
    if (itr == paramsDict.end()) {
      throw std::runtime_error(
          "getValues: Quantized weight value not found amongst constant parameters.");
    }
    at::Tensor unpacked_weight;
    c10::optional<at::Tensor> bias;
<<<<<<< HEAD
    const int64_t stride_idx = 2;
    const int64_t padding_idx = 3;
    const int64_t dilation_idx = 4;
    const int64_t groups_idx = 5;
    const int64_t transpose_idx = 6;
    const int64_t output_padding_idx = 7;
    c10::optional<torch::List<int64_t>> stride, padding, dilation;
    c10::optional<int64_t> groups;
    c10::optional<uint8_t> transpose;
    c10::optional<torch::List<int64_t>> output_padding;
=======
    const int64_t params1_idx = 2;
    const int64_t params2_idx = 3;
    const int64_t params3_idx = 4;
    const int64_t scalars_idx = 5;
    c10::optional<torch::List<int64_t>> stride, padding, dilation;
    c10::optional<int64_t> groups;
    c10::optional<uint8_t> transpose;
>>>>>>> cd1295af

    if (itr->second.isTuple()) {
      // Pre-unpacked weights. Comes from Conv/Linear weights which are
      // stored as bound C++ classes.
      auto ser_tup = itr->second.toTuple();
      unpacked_weight = ser_tup->elements()[0].toTensor();
      bias = ser_tup->elements()[1].toOptional<at::Tensor>();
      // conv only parameters
      if (ser_tup->elements().size() > 2) {
        auto params1_ivalue = ser_tup->elements()[params1_idx].toListRef();
        auto params2_ivalue = ser_tup->elements()[params2_idx].toListRef();
        auto params3_ivalue = ser_tup->elements()[params3_idx].toListRef();
        auto scalars_tensor = ser_tup->elements()[scalars_idx].toTensor();

        torch::List<int64_t> stride_int, padding_int, dilation_int,
            output_padding_int;
        int64_t groups_int;
        uint8_t transpose = 0;

        if (scalars_tensor.numel() == 1) { // Version 1
          for (const auto& s : params1_ivalue) {
            stride_int.emplace_back(s.toTensor()[0].item<int64_t>());
          }
          for (const auto& p : params2_ivalue) {
            padding_int.emplace_back(p.toTensor()[0].item<int64_t>());
          }
          for (const auto& d : params3_ivalue) {
            dilation_int.emplace_back(d.toTensor()[0].item<int64_t>());
          }
          groups_int = scalars_tensor[0].item<int64_t>();
        } else {
          int64_t version = scalars_tensor[0].item<int64_t>();
          int64_t spatial_dims = params1_ivalue.size() / 3;
          int64_t idx = 0;
          for (; idx < spatial_dims; ++idx) {
            at::Tensor s = params1_ivalue[idx].toTensor();
            stride_int.emplace_back(s[0].item<int64_t>());
          }
          for (; idx < 2 * spatial_dims; ++idx) {
            at::Tensor p = params1_ivalue[idx].toTensor();
            padding_int.emplace_back(p[0].item<int64_t>());
          }
          for (; idx < 3 * spatial_dims; ++idx) {
            at::Tensor d = params1_ivalue[idx].toTensor();
            dilation_int.emplace_back(d[0].item<int64_t>());
          }
          groups_int = scalars_tensor[1].item<int64_t>();
          switch (version) {
            case 2:
              break;
            case 3: {
              for (; idx < 4 * spatial_dims; ++idx) {
                at::Tensor p = params1_ivalue[idx].toTensor();
                output_padding_int.emplace_back(p[0].item<int64_t>());
              }
              transpose = scalars_tensor[2].item<uint8_t>();
              break;
            }
            default: {
              TORCH_CHECK(false, "Unsupported version ", version);
            }
          }
        }

        stride = stride_int;
        padding = padding_int;
        dilation = dilation_int;
        groups = groups_int;
      }
    } else {
      TORCH_INTERNAL_ASSERT(itr->second.isTensor());
      at::Tensor packed_weight = itr->second.toTensor();
      auto op = Dispatcher::singleton()
                    .findSchemaOrThrow(unpack_fn.c_str(), "")
                    .typed<std::tuple<at::Tensor, c10::optional<at::Tensor>>(
                        at::Tensor)>();
      // Temporary hack: when the `Profiler` dispatch key is inserted, this call
      // will fail since the `unpack()` ops return multiple values, however the
      // boxing code currently does not support this. Instead, exclude the
      // Profiler dispatch key and go through unboxed dispatch, avoiding boxing
      // altogether
      c10::impl::ExcludeDispatchKeyGuard key_guard(c10::DispatchKey::Profiler);
      std::tie(unpacked_weight, bias) = op.call(packed_weight);
    }

    // Permute weights
    std::vector<int64_t> wt_sizes = unpacked_weight.sizes().vec();
    if (unpacked_weight.ndimension() == 4) {
      unpacked_weight.permute({0, 2, 3, 1});
      wt_sizes = {unpacked_weight.size(0),
                  unpacked_weight.size(2),
                  unpacked_weight.size(3),
                  unpacked_weight.size(1)};
    }

    // Remove packed_params
    qlinear_node->removeInput(1);

    // Convert from int8 to uint8
    int8_t* inp_data =
        reinterpret_cast<int8_t*>(unpacked_weight.data_ptr<c10::qint8>());
    const int64_t weight_zp = unpacked_weight.q_zero_point() + 128;
    const int64_t wt_numel = unpacked_weight.numel();

    // Create caffe2::Int8GivenTensorFill node
    std::ostringstream os;
    for (int64_t i = 0; i < wt_numel; ++i) {
      os << static_cast<char>(inp_data[i] + 128);
    }

    Node* c2_weight = CreateQuantizedWeights(
        os.str(), graph, wt_sizes, unpacked_weight.q_scale(), weight_zp);
    graph->setInsertPoint(qlinear_node);
    c2_weight->insertBefore(qlinear_node);
    qlinear_node->insertInput(1, c2_weight->output());

    // Add bias
    at::Tensor original_bias;
    if (bias.has_value()) {
      original_bias = bias.value();
      original_bias.set_requires_grad(false);
    } else {
      // Caffe2 ops always expect bias tensor so if not present create empty
      // tensor.
      int64_t bias_size = unpacked_weight.size(0);
      original_bias =
          at::zeros(bias_size, unpacked_weight.options().dtype(at::kFloat));
    }

    auto weight_scale = unpacked_weight.q_scale();

    auto input_val = match_vmap.at(vmap.at("r"))->node()->inputs()[0];
    TORCH_INTERNAL_ASSERT(
        input_val->type()->isSubtypeOf(TensorType::get()),
        "Unsupported input type. Expected TensorType, got ",
        input_val->type()->str());

    auto input_node = match_vmap.at(vmap.at("r"))->node()->inputs()[0]->node();
    auto input_scale = getScaleFromInput(input_node);
    auto q_bias = at::quantize_per_tensor(
        original_bias, weight_scale * input_scale, 0, at::kQInt32);

    std::vector<int64_t> bias_values;
    bias_values.reserve(q_bias.numel());
    auto bias_data = (int32_t*)q_bias.data_ptr<c10::qint32>();
    for (int64_t i = 0; i < q_bias.numel(); ++i) {
      bias_values.push_back(bias_data[i]);
    }
    Node* c2_bias = CreateQuantizedBias(
        bias_values,
        graph,
        q_bias.sizes().vec(),
        q_bias.q_scale(),
        q_bias.q_zero_point());
    c2_bias->insertBefore(qlinear_node);
    qlinear_node->insertInput(2, c2_bias->output());

    // add conv arguemnts: stride, padding, dilation, groups
    if (stride.has_value() && padding.has_value() && dilation.has_value() &&
        groups.has_value()) {
      std::vector<c10::optional<torch::List<int64_t>>> conv_ints_args;
      conv_ints_args.push_back(stride);
      conv_ints_args.push_back(padding);
      conv_ints_args.push_back(dilation);
      const size_t arg_offset = 3;
      for (size_t i = 0; i < conv_ints_args.size(); ++i) {
        Node* ints_node =
            createIntTuple(conv_ints_args[i].value().vec(), graph);
        ints_node->insertBefore(qlinear_node);
        qlinear_node->insertInput(arg_offset + i, ints_node->output());
      }
      Node* groups_node = createInt(groups.value(), graph);
      groups_node->insertBefore(qlinear_node);
      qlinear_node->insertInput(scalars_idx + 1, groups_node->output());
    }
    auto b = graph->block();
    auto valsToParamsMap = buildValueToParamsMap(b, paramsDict);
    eraseUnusedValuesFromMap(valsToParamsMap);
  }
}
void UnpackQuantizedWeights(
    std::shared_ptr<Graph>& graph,
    std::map<std::string, IValue>& paramsDict) {
  std::string qlinear = R"(
  graph(%input, %packed_weight, %w_scale, %w_zero_point):
        %r = quantized::linear(%input, %packed_weight, %w_scale, %w_zero_point)
        return (%r) )";
  std::string qconv2d = R"(
  graph(%input, %packed_params, %scale, %zero_point):
        %r = quantized::conv2d(%input, %packed_params, %scale, %zero_point)
        return (%r) )";
  std::string qconv2d_relu = R"(
  graph(%input, %packed_params, %scale, %zero_point):
        %r = quantized::conv2d_relu(%input, %packed_params, %scale, %zero_point)
        return (%r) )";
  std::string qconv3d = R"(
  graph(%input, %packed_params, %scale, %zero_point):
        %r = quantized::conv3d(%input, %packed_params, %scale, %zero_point)
        return (%r) )";
  std::string qconv3d_relu = R"(
  graph(%input, %packed_params, %scale, %zero_point):
        %r = quantized::conv3d_relu(%input, %packed_params, %scale, %zero_point)
        return (%r) )";
  unpackQuantizedWeightsHelper(
      graph, paramsDict, qlinear, "quantized::linear_unpack");
  unpackQuantizedWeightsHelper(
      graph, paramsDict, qconv2d, "quantized::conv2d_unpack");
  unpackQuantizedWeightsHelper(
      graph, paramsDict, qconv2d_relu, "quantized::conv2d_unpack");
  unpackQuantizedWeightsHelper(
      graph, paramsDict, qconv3d, "quantized::conv3d_unpack");
  unpackQuantizedWeightsHelper(
      graph, paramsDict, qconv3d_relu, "quantized::conv3d_unpack");
}

// Caffe2 expects quantized ops to be in NHWC format while pytorch inputs are in
// NCHW. This pass inserts permutes to convert from NCHW to NHWC before each
// conv op and add another permute from NHWC to NCHW after the conv op.
void insertPermutesHelper(
    std::shared_ptr<Graph>& graph,
    std::map<std::string, IValue>& paramsDict,
    const std::string& pattern) {
  Graph pattern_graph;
  std::unordered_map<std::string, Value*> vmap;
  parseIR(pattern, &pattern_graph, vmap);

  const auto& matches = findPatternMatches(pattern_graph, *graph);

  for (const auto& match : matches) {
    auto match_vmap = match.values_map;
    auto op_node = match_vmap.at(vmap.at("r"))->node();
    auto input_node = match_vmap.at(vmap.at("r"))->node()->inputs()[0]->node();

    Node* permute_node_before = graph->create(
        Symbol::fromQualString("quantized::nchw2nhwc"), {input_node->output()});
    permute_node_before->insertBefore(op_node);
    op_node->removeInput(0);
    op_node->insertInput(0, permute_node_before->output());

    Node* permute_node_after = graph->create(
        Symbol::fromQualString("quantized::nhwc2nchw"),
        {op_node->outputs()[0]});
    permute_node_after->insertAfter(op_node);
    auto v = op_node->outputs().at(0);
    v->replaceAllUsesWith(permute_node_after->outputs().at(0));
    permute_node_after->removeInput(0);
    permute_node_after->addInput(v);
  }
}

void insertPermutes(
    std::shared_ptr<Graph>& graph,
    std::map<std::string, IValue>& paramsDict) {
  std::string qconv = R"(
  graph(%input, %weight, %bias, %stride, %padding, %dilation, %groups, %w_scale, %w_zero_point):
        %r = quantized::conv2d(%input, %weight, %bias, %stride, %padding, %dilation, %groups, %w_scale, %w_zero_point)
        return (%r) )";
  std::string qconv_relu = R"(
  graph(%input, %weight, %bias, %stride, %padding, %dilation, %groups, %w_scale, %w_zero_point):
        %r = quantized::conv2d_relu(%input, %weight, %bias, %stride, %padding, %dilation, %groups, %w_scale, %w_zero_point)
        return (%r) )";

  insertPermutesHelper(graph, paramsDict, qconv);
  insertPermutesHelper(graph, paramsDict, qconv_relu);
}

} // namespace jit
} // namespace torch<|MERGE_RESOLUTION|>--- conflicted
+++ resolved
@@ -162,18 +162,6 @@
     }
     at::Tensor unpacked_weight;
     c10::optional<at::Tensor> bias;
-<<<<<<< HEAD
-    const int64_t stride_idx = 2;
-    const int64_t padding_idx = 3;
-    const int64_t dilation_idx = 4;
-    const int64_t groups_idx = 5;
-    const int64_t transpose_idx = 6;
-    const int64_t output_padding_idx = 7;
-    c10::optional<torch::List<int64_t>> stride, padding, dilation;
-    c10::optional<int64_t> groups;
-    c10::optional<uint8_t> transpose;
-    c10::optional<torch::List<int64_t>> output_padding;
-=======
     const int64_t params1_idx = 2;
     const int64_t params2_idx = 3;
     const int64_t params3_idx = 4;
@@ -181,7 +169,6 @@
     c10::optional<torch::List<int64_t>> stride, padding, dilation;
     c10::optional<int64_t> groups;
     c10::optional<uint8_t> transpose;
->>>>>>> cd1295af
 
     if (itr->second.isTuple()) {
       // Pre-unpacked weights. Comes from Conv/Linear weights which are
