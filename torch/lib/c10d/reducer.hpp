--- conflicted
+++ resolved
@@ -159,13 +159,10 @@
 
   bool static_graph_first_bwd();
 
-<<<<<<< HEAD
-=======
   // Resets various counters Reducer uses to manager internal state such as
   // buckets that need to be reduced across workers.
   void reset_variable_counting();
 
->>>>>>> 992a86cd
   // Weak reference to associated DDP logger. The reference is weak to avoid
   // refcycle between reducer and logger.
   void set_logger(std::weak_ptr<c10d::Logger> logger);
