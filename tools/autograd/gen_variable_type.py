--- conflicted
+++ resolved
@@ -43,12 +43,9 @@
     Binding,
     DispatcherSignature,
     intArrayRefT,
+    iOptTensorListRefT,
     iTensorListRefT,
-<<<<<<< HEAD
-    iOptTensorListRefT,
-=======
     ListCType,
->>>>>>> 084172f2
     MutRefCType,
     OptionalCType,
     scalarT,
