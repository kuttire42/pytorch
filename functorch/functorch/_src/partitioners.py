import torch
import torch.fx as fx
import operator
import math
import torch.utils._pytree as pytree
import copy
import os
<<<<<<< HEAD
from collections import OrderedDict
=======
from collections import defaultdict
>>>>>>> 879925d0
from torch.fx.passes import graph_drawer
from torch.fx.passes.utils import lift_subgraph_as_module
from typing import Tuple
from .compile_utils import fx_graph_cse, get_aten_target
from . import config

AOT_PARTITIONER_DEBUG = config.debug_partitioner

INDUCTOR = False


class InvalidNodeBase(object):
    def __repr__(self):
        return "Invalid Node"


InvalidNode = InvalidNodeBase()


def _extract_graph_with_inputs_outputs(joint_graph, inputs, outputs):
    """
    Given a graph, extracts out a subgraph that takes the specified nodes as
    inputs and returns the specified outputs.

    This includes specifying non-placeholder nodes as inputs.

    The general strategy is to initialize all inputs with proxies as we
    encounter them, and trace through the graph, only keeping values which take
    in valid proxies. Then, all dead code is eliminated.
    """
    new_graph = fx.Graph()
    env = {}

    # Add new placeholder nodes in the order specified by the inputs
    for node in inputs:
        new_node = new_graph.placeholder(node.name)
        # Can't use node_copy here as we may be turning previous call_function into placeholders
        new_node.meta = node.meta
        env[node] = new_node

    for node in joint_graph.nodes:
        if node in inputs:
            continue
        elif node.op == 'placeholder':
            env[node] = InvalidNode
        elif node.op == 'call_function':
            all_args = pytree.tree_flatten((node.args, node.kwargs))[0]
            all_args = [isinstance(env[x], InvalidNodeBase) for x in all_args if isinstance(x, fx.Node)]
            if any(all_args):
                env[node] = InvalidNode
                continue
            env[node] = new_graph.node_copy(node, lambda x: env[x])
        elif node.op == 'get_attr':
            env[node] = new_graph.node_copy(node, lambda x: env[x])
        elif node.op == 'output':
            pass
    output_values = []
    for x in outputs:
        if isinstance(x, fx.Node):
            if x not in env:
                raise RuntimeError(f"Node {x} couldn't be found in env")
            output_values.append(env[x])
        else:
            output_values.append(x)
    new_graph.output(output_values)

    new_graph.eliminate_dead_code()
    new_graph.lint()
    return new_graph


def _is_primal(node):
    return node.op == "placeholder" and "tangents" not in node.target


def _is_tangent(node):
    return node.op == "placeholder" and "tangents" in node.target


def _extract_fwd_bwd_outputs(joint_module: fx.GraphModule):
    num_fwd_outputs = joint_module._out_spec.children_specs[0].num_leaves
    outputs = pytree.tree_flatten([node.args for node in joint_module.graph.nodes if node.op == 'output'])[0]
    fwd_outputs = outputs[:num_fwd_outputs]
    bwd_outputs = outputs[num_fwd_outputs:]
    return fwd_outputs, bwd_outputs


def _extract_fwd_bwd_modules(joint_module: fx.GraphModule, saved_values):
    fwd_outputs, bwd_outputs = _extract_fwd_bwd_outputs(joint_module)
    primal_inputs = list(filter(_is_primal, joint_module.graph.nodes))
    tangent_inputs = list(filter(_is_tangent, joint_module.graph.nodes))
    # Construct the forward module
    fwd_graph = _extract_graph_with_inputs_outputs(joint_module.graph, primal_inputs, fwd_outputs + saved_values)
    bwd_graph = _extract_graph_with_inputs_outputs(joint_module.graph, saved_values + tangent_inputs, bwd_outputs)

    # This is to filter out saved values that don't actually end up being used by the backwards pass
    for node in bwd_graph.nodes:
        if node.op == 'placeholder' and not node.users:
            for saved_value in saved_values:
                if saved_value.name == node.name:
                    saved_values.remove(saved_value)
                    break

    # Now, we re-generate the fwd/bwd graphs.
    # NB: This might increase compilation time, but I doubt it matters
    fwd_graph = _extract_graph_with_inputs_outputs(joint_module.graph, primal_inputs, fwd_outputs + saved_values)
    bwd_graph = _extract_graph_with_inputs_outputs(joint_module.graph, saved_values + tangent_inputs, bwd_outputs)

    fwd_module = fx.GraphModule(joint_module, fwd_graph)
    bwd_module = fx.GraphModule(joint_module, bwd_graph)
    return fwd_module, bwd_module


def default_partition(
    joint_module: fx.GraphModule, _joint_inputs
) -> Tuple[fx.GraphModule, fx.GraphModule]:
    """
    Partitions the :attr:`joint_module` in a manner that closely resembles the
    behavior observed in the original ``.forward()`` and ``.backward()`` of the
    callable, i.e., the resulting forward graph contains those operators that
    are executed in the original ``.forward()`` callable passed to
    :func:`aot_function`.

    The default partitioner collects the operators that are between the forward
    inputs and the forward outputs. This helps in finding the tensors which have
    to be stashed for the backward pass. These stashed tensors become the output
    of the generated forward graph. The remaining operators are then placed in
    the backward graph.

    .. warning::
        This API is experimental and likely to change.

    Args:
        joint_module(fx.GraphModule): The joint forward and backward graph. This
            is the result of AOT Autograd tracing.

    Returns:
        Returns the generated forward and backward Fx graph modules.
    """
    primal_inputs = list(filter(_is_primal, joint_module.graph.nodes))
    fwd_outputs, bwd_outputs = _extract_fwd_bwd_outputs(joint_module)
    forward_only_graph = _extract_graph_with_inputs_outputs(joint_module.graph, primal_inputs, fwd_outputs)
    forward_node_names = {node.name for node in forward_only_graph.nodes if node.op != 'output'}
    saved_values = []
    for node in joint_module.graph.nodes:
        if node.name not in forward_node_names:
            continue
        # Since we can't save tuple of tensor values, we need to flatten out what we're saving
        if 'tensor_meta' not in node.meta and node.op == 'call_function':
            users = node.users
            assert all(user.target == operator.getitem for user in users)
            for user in users:
                saved_values.append(user)
        else:
            saved_values.append(node)
    saved_values = list(set(saved_values))

    return _extract_fwd_bwd_modules(joint_module, saved_values)

def move_input_mutations_into_submodule(fx_g: fx.GraphModule):
    mutable_nodes: List[Node] = []  # the copy_() and as_strided_() nodes, that we'll delete move to a submodule.
    node_map: Dict[Node, Node] = {}
    node_to_placeholder: Dict[Node, Node] = OrderedDict()  # mapping of nodes from old graph to placeholder in new graph
    mutation_subgraph = fx.Graph()

    def remap_inputs(x):
        if x.op == "get_attr":
            pass
        if x in node_map:
            return node_map[x]
        if x not in node_to_placeholder:
            # Add the copy_() arg inputs as a submodule input.
            placeholder_node = mutation_subgraph.placeholder(x.name, type_expr=x.type)
            placeholder_node.meta = copy.copy(x.meta)
            node_to_placeholder[x] = placeholder_node
        return node_to_placeholder[x]

    inpt_nodes = [n for n in fx_g.graph.nodes if n.op == 'placeholder']
    for n in fx_g.graph.nodes:
        if not isinstance(n.target, torch._ops.OpOverload):
            continue
        mutable_schema_args = [
            a for a in n.target._schema.arguments
            if a.alias_info is not None and a.alias_info.is_write
        ]
        if len(mutable_schema_args) == 0:
            continue
        # First some basic assertions.
        # This graph should be entirely functional, but might contain
        # some copy_() mutation nodes, that copy data back into program inputs.
        # Any mutable ops that we find should correspond to copy_() nodes.
        assert n.target == torch.ops.aten.copy_.default or \
               n.target == torch.ops.aten.as_strided_.default, \
               "Given a non-functionalized graph."
        # Add the copy_() node to the submodule, remove it from the original graph.
        mutable_nodes.append(n)
        new_node = mutation_subgraph.node_copy(n, remap_inputs)
        node_map[n] = new_node
    # Add the submodule to the end of the original graph
    mutation_subgraph.lint()
    mutation_submodule = lift_subgraph_as_module(fx_g, mutation_subgraph)
    submodule_name = 'input_mutation_submodule'
    fx_g.add_submodule(submodule_name, mutation_submodule)

    # Create a call_module node in main graph.
    module_node = fx_g.graph.call_module(
        submodule_name,
        args=tuple(node_to_placeholder.keys()),
        kwargs=None)

    # ATen graphs that go through __torch_dispatch__ tracing have a large amount of structure.
    # In particular, there should be a single "return" node that is the last node in the graph..
    # Figuring out the right place to insert the submodule is tricky, so instead
    # just re-generate the return to be the last node again.
    all_nodes = list(fx_g.graph.nodes)
    return_nodes = [n for n in all_nodes if n.op == 'output']
    if len(return_nodes) > 0:
        assert len(return_nodes) == 1 and return_nodes[0] is all_nodes[-2]
        # erase and add back, so the return node comes at the end of the graph.
        return_node = return_nodes[0]
        fx_g.graph.output(return_node.args[0])
        fx_g.graph.erase_node(return_node)

    # Remove the mutable nodes from the original graph
    for n in reversed(mutable_nodes):
        fx_g.graph.erase_node(n)
    fx_g.graph.lint()
    fx_g.recompile()


def _prod(x):
    s = 1
    for i in x:
        s *= i
    return s


def _size_of(metadata):
    sizes = {
        torch.float: 4,
        torch.float16: 2,
        torch.bfloat16: 2,
        torch.float32: 4,
        torch.float64: 8,
        torch.int: 4,
        torch.int8: 1,
        torch.int16: 2,
        torch.int32: 4,
        torch.int64: 8,
        torch.uint8: 1,
        torch.bool: 1,
    }

    numel = _prod(metadata.shape)
    dtype = metadata.dtype

    if dtype not in sizes:
        raise NotImplementedError("Don't know the size of dtype ", dtype)

    return numel * sizes[dtype]


# Used for some investigative purposes
def _count_ops(graph):
    from collections import defaultdict
    cnt = defaultdict(int)
    for node in graph.nodes:
        if node.op == 'call_function':
            cnt[node.target.__name__] += 1
    print(sorted(cnt.items(), key=lambda x: x[1], reverse=True))


def min_cut_rematerialization_partition(
    joint_module: fx.GraphModule, _joint_inputs
) -> Tuple[fx.GraphModule, fx.GraphModule]:
    """
    Partitions the joint graph such that the backward recomputes the forward.
    Recomputing helps in trading off memory bandwidth with computation.

    To create the fwd and bwd graph, we copy the joint graph, manually set the
    outputs to just original forward or backward outputs. And then we run the
    resulting graphs through dead code elimintation.

    .. warning::
        This API is experimental and likely to change.

    Args:
        joint_module(fx.GraphModule): The joint forward and backward graph. This
            is the result of AOT Autograd tracing.

    Returns:
        Returns the generated forward and backward Fx graph modules.
    """
    try:
        import networkx as nx
    except ImportError:
        raise RuntimeError("Need networkx installed to perform smart recomputation heuristics")

    joint_module.graph.eliminate_dead_code()
    joint_module.recompile()
    fx_g = joint_module.graph

    #  add the CSE pass
    cse_graph = fx_graph_cse(fx_g)
    joint_module.graph = cse_graph
    full_bw_graph = joint_module.graph

    name_to_node = {}
    for node in joint_module.graph.nodes:
        name_to_node[node.name] = node

    def classify_nodes(joint_module):
        required_bw_nodes = set()
        for node in joint_module.graph.nodes:
            if node.op == 'placeholder' and "tangents" in node.target:
                required_bw_nodes.add(node)
            if node in required_bw_nodes:
                for user in node.users:
                    required_bw_nodes.add(user)

        primal_inputs = list(filter(_is_primal, joint_module.graph.nodes))
        fwd_outputs, _ = _extract_fwd_bwd_outputs(joint_module)
        forward_only_graph = _extract_graph_with_inputs_outputs(joint_module.graph, primal_inputs, fwd_outputs)
        required_fw_nodes = {name_to_node[node.name] for node in forward_only_graph.nodes
                             if node.op != 'output'}
        unclaimed_nodes = {node for node in joint_module.graph.nodes
                           if node not in required_fw_nodes and node not in required_bw_nodes}
        return required_fw_nodes, required_bw_nodes, unclaimed_nodes

    required_fw_nodes, required_bw_nodes, unclaimed_nodes = classify_nodes(joint_module)
    for node in reversed(joint_module.graph.nodes):
        if node not in required_fw_nodes:
            node.dist_from_bw = 0
        else:
            node.dist_from_bw = int(1e9)
            for user in node.users:
                node.dist_from_bw = min(node.dist_from_bw, user.dist_from_bw + 1)

    aten = torch.ops.aten
    prims = torch.ops.prims

    pointwise_ops = [aten.add, aten.sub, aten.div, aten.atan2, aten.mul, aten.max, aten.min, aten.pow, aten.remainder, aten.fmod, aten.__and__, aten.__or__, aten.__xor__, aten.__lshift__, aten.__rshift__, aten.eq, aten.ne, aten.ge, aten.gt, aten.le, aten.lt, aten.abs, aten.bitwise_not, aten.ceil, aten.floor, aten.frac, aten.neg, aten.relu, aten.round, aten.silu, aten.trunc, aten.log, aten.log10, aten.log1p, aten.log2, aten.lgamma, aten.exp, aten.expm1, aten.erf, aten.erfc, aten.cos, aten.acos, aten.cosh, aten.sin, aten.asin, aten.sinh, aten.tan, aten.atan, aten.tanh, aten.atanh, aten.sqrt, aten.rsqrt, aten.reciprocal, aten.sigmoid, aten.softplus, aten.threshold, aten.threshold_backward, aten.clamp, aten.where, aten.lerp, aten.addcmul, aten.gelu, aten.gelu_backward]  # noqa: E501
    if INDUCTOR:
        pointwise_ops += [prims.div, prims.convert_element_type, aten.sign, aten.clone]  # noqa: E501
    misc_ops = [aten.to, aten.type_as, operator.getitem]

    reduction_ops = [aten.softmax, aten._softmax, aten._softmax_backward_data, aten.sum, aten.mean, aten._grad_sum_to_size, aten.sum_to_size, aten.amax]  # noqa: E501
    if INDUCTOR:
        reduction_ops += [prims.var, prims.sum, aten.var]

    # not recomputed by default since these are kinda expensive/hard to fuse into
    # norm_ops = [aten.instance_norm, aten._batch_norm_impl_index, aten.native_batch_norm, aten.batch_norm, aten._batch_norm_impl_index_backward, aten.native_layer_norm, aten.layer_norm, aten.native_layer_norm_backward]  # noqa: E501

    # Not used by default since NVFuser can't fuse view ops
    # view_ops = [aten.expand, aten.clone, aten.transpose, aten.t, aten.view, aten._unsafe_view, aten.permute, aten.transpose, aten.t, aten._reshape_alias, aten.squeeze, aten.unsqueeze, aten.reshape, aten.cat, aten.slice, aten.split, aten.select, aten.repeat]  # noqa: E501

    # These are the view ops that NVFuser can fuse
    view_ops = [aten.squeeze, aten.unsqueeze]
    if INDUCTOR:
        view_ops += [prims.broadcast_in_dim, aten.select, aten.permute, aten._unsafe_view, aten.view, aten.expand, aten.slice, aten.reshape, aten.broadcast_tensors]  # noqa: E501
    random_ops = [aten.native_dropout, aten.rand_like, aten.randn_like]
    compute_intensive_ops = [aten.mm, aten.convolution, aten.convolution_backward, aten.bmm, aten.addmm, aten.upsample_bilinear2d]  # noqa: E501

    unrecomputable_ops = random_ops + compute_intensive_ops

    recomputable_ops = set(
        pointwise_ops
        + misc_ops
        + reduction_ops
        + view_ops
    )
    fusible_ops = recomputable_ops | set(random_ops)
    if AOT_PARTITIONER_DEBUG:
        joint_module_ops = set(
            str(node.target._overloadpacket)
            for node in joint_module.graph.nodes
            if node.op == "call_function" and hasattr(node.target, "_overloadpacket")
        )
        ops_ignored = joint_module_ops - set([str(i) for i in recomputable_ops])
        print("Ops banned from rematerialization: ", ops_ignored)
        print()

    AGGRESSIVE_RECOMPUTATION = False

    def ban_recomputation(node):
        if AGGRESSIVE_RECOMPUTATION:
            return (node.op == 'call_function' and get_aten_target(node) in unrecomputable_ops)
        else:
            if node.op != 'call_function':
                return False
            if get_aten_target(node) not in recomputable_ops:
                return True
            if node.target == operator.getitem:
                return False
            # If the output of an op is 4x smaller (arbitrary choice),
            # then we don't allow recomputation.
            if 'tensor_meta' not in node.meta:
                return False
            input_tensors_size = sum(_size_of(i.meta['tensor_meta']) for i in node.args if isinstance(i, fx.Node))
            output_size = _size_of(node.meta['tensor_meta'])
            return (output_size * 4 < input_tensors_size)

    def is_fusible(a, b):
        return get_aten_target(a) in fusible_ops and get_aten_target(b) in fusible_ops

    def is_materialized(node):
        if node.op == 'placeholder':
            return True

        return not all(is_fusible(node, user) for user in node.users)

    def get_node_weight(node):
        mem_sz = _size_of(node.meta['tensor_meta'])

        # Heuristic to bias towards nodes closer to the backwards pass
        # Complete guess about current value
        mem_sz = int(mem_sz * (1.5 ** max(min(node.dist_from_bw, 100), 1)))
        # mem_sz = int(mem_sz + node.dist_from_bw)

        if is_materialized(node):
            return mem_sz
        else:
            return mem_sz * 2

    nx_graph = nx.DiGraph()
    for node in full_bw_graph.nodes:
        if node.op == 'output':
            continue

        if node in required_bw_nodes:
            nx_graph.add_edge(node.name + "_in", "sink", capacity=math.inf)
            continue

        if node.op == 'placeholder' and "primals" in node.target:
            nx_graph.add_edge("source", node.name + "_in", capacity=math.inf)

        # If a node can't be recomputed (too expensive or involves randomness),
        # we prevent it from being recomputed by adding an inf edge to the source
        # We only need to ban nodes in the fw pass, as those are the only ones that would be recomputed.
        if ban_recomputation(node) and node in required_fw_nodes:
            nx_graph.add_edge("source", node.name + "_in", capacity=math.inf)

        if 'tensor_meta' not in node.meta:
            weight = math.inf
        else:
            weight = get_node_weight(node)

        # Creates the weights on the "node" edge
        nx_graph.add_edge(node.name + "_in", node.name + "_out", capacity=weight)
        for user in node.users:
            nx_graph.add_edge(node.name + "_out", user.name + "_in", capacity=math.inf)

    cut_value, partition = nx.minimum_cut(nx_graph, "source", "sink")
    reachable, non_reachable = partition
    cutset = set()
    for u, nbrs in ((n, nx_graph[n]) for n in reachable):
        cutset.update((u, v) for v in nbrs if v in non_reachable)

    cut_nodes = set()
    for node_in, node_out in cutset:
        assert node_in[:-3] == node_out[:-4]
        node_name = node_in[:-3]
        cut_nodes.add(node_name)

    # To make this stuff deterministic
    node_idx = {node: idx for idx, node in enumerate(joint_module.graph.nodes)}
    saved_values = sorted((name_to_node[node] for node in cut_nodes), key=lambda x: node_idx[x])
    fw_module, bw_module = _extract_fwd_bwd_modules(joint_module, saved_values)
    if AOT_PARTITIONER_DEBUG:
        print("Theoretical Activations Stored: ", sum([_size_of(i.meta['tensor_meta']) for i in saved_values]) / 1e9)
        fw_module_nodes = set([node.name for node in fw_module.graph.nodes if node.op == 'call_function'])
        bw_module_nodes = set([node.name for node in bw_module.graph.nodes if node.op == 'call_function'])
        remat_nodes = fw_module_nodes & bw_module_nodes

        counts = defaultdict(int)
        for node in fw_module.graph.nodes:
            if node.name in remat_nodes and hasattr(node.target, '_overloadpacket'):
                counts[str(node.target._overloadpacket)] += 1
        print("# nodes rematerialized: ", len(remat_nodes))
        print("Count of Ops Rematerialized: ", sorted(counts.items(), key=lambda x: x[1], reverse=True))
    return fw_module, bw_module


def draw_graph(traced: torch.fx.GraphModule, fname: str, figname: str = "fx_graph", clear_meta=True):
    if clear_meta:
        new_graph = copy.deepcopy(traced.graph)
        traced = fx.GraphModule(traced, new_graph)
        for node in traced.graph.nodes:
            node.meta = {}
    base, ext = os.path.splitext(fname)
    if not ext:
        ext = ".svg"
    print(f"Writing FX graph to file: {base}{ext}")
    g = graph_drawer.FxGraphDrawer(traced, figname)
    x = g.get_main_dot_graph()
    getattr(x, "write_" + ext.lstrip("."))(f"{base}{ext}")


def draw_joint_graph(graph, joint_inputs, file_name="full_graph.png"):
    draw_graph(graph, file_name)
    return default_partition(graph, joint_inputs)<|MERGE_RESOLUTION|>--- conflicted
+++ resolved
@@ -5,11 +5,7 @@
 import torch.utils._pytree as pytree
 import copy
 import os
-<<<<<<< HEAD
-from collections import OrderedDict
-=======
-from collections import defaultdict
->>>>>>> 879925d0
+from collections import defaultdict, OrderedDict
 from torch.fx.passes import graph_drawer
 from torch.fx.passes.utils import lift_subgraph_as_module
 from typing import Tuple
