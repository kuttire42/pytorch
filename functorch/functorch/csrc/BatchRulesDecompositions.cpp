
// Copyright (c) Facebook, Inc. and its affiliates.
// All rights reserved.
//
// This source code is licensed under the BSD-style license found in the
// LICENSE file in the root directory of this source tree.

#include <ATen/Operators.h>
#include <ATen/FunctionalTensorWrapper.h>
#include <ATen/core/dispatch/Dispatcher.h>
#include <functorch/csrc/BatchRulesHelper.h>
#include <functorch/csrc/BatchedFallback.h>
#include <functorch/csrc/DynamicLayer.h>
#include <functorch/csrc/PlumbingHelper.h>

namespace at { namespace functorch {

#define OP_DECOMPOSE(op)  m.impl(#op, static_cast<decltype(&ATEN_FN(op))>(native::op));
#define OP_DECOMPOSE2(op, overload)  m.impl(#op"."#overload, static_cast<decltype(&ATEN_FN2(op, overload))>(native::op));

TORCH_LIBRARY_IMPL(aten, FT_VMAP_MODE_KEY, m) {
  OP_DECOMPOSE(alpha_dropout_);
  OP_DECOMPOSE(dropout_);
  OP_DECOMPOSE(feature_alpha_dropout_);
  OP_DECOMPOSE(feature_dropout_);
}

TORCH_LIBRARY_IMPL(aten, FT_BATCHED_KEY, m) {
  OP_DECOMPOSE2(__and__, Scalar);
  OP_DECOMPOSE2(__and__, Tensor);
  OP_DECOMPOSE2(__iand__, Tensor);
  OP_DECOMPOSE2(__iand__, Scalar);
  OP_DECOMPOSE2(__ior__, Tensor);
  OP_DECOMPOSE2(__ior__, Scalar);
  OP_DECOMPOSE2(__ixor__, Tensor);
  OP_DECOMPOSE2(__ixor__, Scalar);
  OP_DECOMPOSE2(__or__, Tensor);
  OP_DECOMPOSE2(__or__, Scalar);
  OP_DECOMPOSE2(__xor__, Tensor);
  OP_DECOMPOSE2(__xor__, Scalar);
  OP_DECOMPOSE(_batch_norm_impl_index);
  OP_DECOMPOSE(absolute);
  OP_DECOMPOSE(arctan2);
  OP_DECOMPOSE(avg_pool1d);
  OP_DECOMPOSE(adaptive_max_pool1d);
  OP_DECOMPOSE(adaptive_avg_pool1d);
  OP_DECOMPOSE(adaptive_avg_pool2d);
  OP_DECOMPOSE(adaptive_avg_pool3d);
  OP_DECOMPOSE(adjoint);
  OP_DECOMPOSE(arccos);
  OP_DECOMPOSE(arccosh);
  OP_DECOMPOSE(arcsin);
  OP_DECOMPOSE(arcsinh);
  OP_DECOMPOSE(arctan);
  OP_DECOMPOSE(arctanh);
  OP_DECOMPOSE(atleast_1d);
  OP_DECOMPOSE2(atleast_1d, Sequence);
  OP_DECOMPOSE(atleast_2d);
  OP_DECOMPOSE2(atleast_2d, Sequence);
  OP_DECOMPOSE(atleast_3d);
  OP_DECOMPOSE2(atleast_3d, Sequence);
  OP_DECOMPOSE(batch_norm);
  OP_DECOMPOSE2(bitwise_or, Scalar);
  OP_DECOMPOSE2(bitwise_xor, Scalar);
  OP_DECOMPOSE(broadcast_tensors);
  OP_DECOMPOSE(broadcast_to);
  OP_DECOMPOSE(cartesian_prod);
  OP_DECOMPOSE(cdist);
  OP_DECOMPOSE(clip);
  OP_DECOMPOSE2(clip, Tensor );
  OP_DECOMPOSE(concat);
  OP_DECOMPOSE(conj_physical);
  OP_DECOMPOSE(combinations);
  OP_DECOMPOSE(corrcoef);
  OP_DECOMPOSE(cosine_embedding_loss);
  OP_DECOMPOSE(cosine_similarity);
  OP_DECOMPOSE(cov);
  OP_DECOMPOSE(cross_entropy_loss);
  OP_DECOMPOSE2(cumulative_trapezoid, x);
  OP_DECOMPOSE2(cumulative_trapezoid, dx);
  OP_DECOMPOSE2(dsplit, int);
  OP_DECOMPOSE2(dsplit, array);
  OP_DECOMPOSE(det);
  OP_DECOMPOSE(diag_backward);
  OP_DECOMPOSE(diff);
  OP_DECOMPOSE(dstack);
  OP_DECOMPOSE(einsum);
  OP_DECOMPOSE(embedding_backward);
  OP_DECOMPOSE(expand_as);
  OP_DECOMPOSE(fft_fft);
  OP_DECOMPOSE(fft_fftshift);
  OP_DECOMPOSE(fft_fft2);
  OP_DECOMPOSE(fft_fftn);
  OP_DECOMPOSE(fft_hfft);
  OP_DECOMPOSE(fft_hfft2);
  OP_DECOMPOSE(fft_hfftn);
  OP_DECOMPOSE(fft_ifft);
  OP_DECOMPOSE(fft_ifftshift);
  OP_DECOMPOSE(fft_ifft2);
  OP_DECOMPOSE(fft_ifftn);
  OP_DECOMPOSE(fft_ihfft);
  OP_DECOMPOSE(fft_irfft);
  OP_DECOMPOSE(fft_irfft2);
  OP_DECOMPOSE(fft_irfftn);
  OP_DECOMPOSE(fft_rfft);
  OP_DECOMPOSE(fft_rfft2);
  OP_DECOMPOSE(fft_rfftn);
  OP_DECOMPOSE(fix);
  OP_DECOMPOSE(fliplr);
  OP_DECOMPOSE(flipud);
  OP_DECOMPOSE2(float_power, Tensor_Tensor);
  OP_DECOMPOSE2(float_power, Tensor_Scalar);
  OP_DECOMPOSE(ger);
  OP_DECOMPOSE2(gradient, scalarint);
  OP_DECOMPOSE2(gradient, scalararray);
  OP_DECOMPOSE2(gradient, array);
  OP_DECOMPOSE2(gradient, scalarrayint);
  OP_DECOMPOSE2(gradient, scalarrayarray);
  OP_DECOMPOSE2(gradient, tensorarrayint);
  OP_DECOMPOSE2(gradient, tensorarray);
  OP_DECOMPOSE2(greater_equal, Tensor );
  OP_DECOMPOSE2(greater, Tensor );
  OP_DECOMPOSE(grid_sampler);
  OP_DECOMPOSE(group_norm);
  OP_DECOMPOSE(hinge_embedding_loss);
  OP_DECOMPOSE2(hsplit, int);
  OP_DECOMPOSE2(hsplit, array);
  OP_DECOMPOSE(hstack);
  OP_DECOMPOSE(index_select_backward);
  OP_DECOMPOSE(inner);
<<<<<<< HEAD
  OP_DECOMPOSE(inverse);
  OP_DECOMPOSE(instance_norm);
=======
>>>>>>> 2ae1afd6
  OP_DECOMPOSE(inverse);
  OP_DECOMPOSE(instance_norm);
  OP_DECOMPOSE(kron);
  OP_DECOMPOSE(l1_loss);
  OP_DECOMPOSE(layer_norm);
  OP_DECOMPOSE2(ldexp, Tensor);
  OP_DECOMPOSE2(less_equal, Tensor );
  OP_DECOMPOSE2(less, Tensor );
  OP_DECOMPOSE(linalg_cond);
  OP_DECOMPOSE(linalg_cholesky);
  OP_DECOMPOSE(linalg_det);
  OP_DECOMPOSE(linalg_eigvalsh);
  OP_DECOMPOSE(linalg_inv);
  OP_DECOMPOSE(linalg_matmul);
  OP_DECOMPOSE(linalg_matrix_norm);
  OP_DECOMPOSE2(linalg_matrix_norm, str_ord);
  OP_DECOMPOSE(linalg_multi_dot);
  OP_DECOMPOSE(linalg_norm);
  OP_DECOMPOSE(linalg_solve);
  OP_DECOMPOSE(linalg_svd);
  OP_DECOMPOSE(linalg_svdvals);
  OP_DECOMPOSE(linalg_tensorinv);
  OP_DECOMPOSE(_lu_with_info);
  OP_DECOMPOSE(matmul);
  OP_DECOMPOSE(matrix_H);
  OP_DECOMPOSE(matrix_power);
  OP_DECOMPOSE2(max, other );
  OP_DECOMPOSE(max_pool1d_with_indices);
  OP_DECOMPOSE(max_pool2d);
  OP_DECOMPOSE(meshgrid);
  OP_DECOMPOSE2(meshgrid, indexing);
  OP_DECOMPOSE(mH);
  OP_DECOMPOSE2(min, other );
  OP_DECOMPOSE2(moveaxis, intlist);
  OP_DECOMPOSE2(movedim, int);
  OP_DECOMPOSE(msort);
  OP_DECOMPOSE(mT);
  OP_DECOMPOSE(narrow);
  OP_DECOMPOSE(negative);
  OP_DECOMPOSE2(frobenius_norm, dim);
  OP_DECOMPOSE2(nuclear_norm, dim);
  OP_DECOMPOSE(nuclear_norm);
  OP_DECOMPOSE(nll_loss_nd);
  OP_DECOMPOSE(nll_loss);
  OP_DECOMPOSE(nll_loss2d);
  OP_DECOMPOSE2(not_equal, Tensor );
  OP_DECOMPOSE(outer);
  OP_DECOMPOSE(pairwise_distance);
  OP_DECOMPOSE(pinverse);
  OP_DECOMPOSE(poisson_nll_loss);
  OP_DECOMPOSE(qr);
  OP_DECOMPOSE(ravel);
  OP_DECOMPOSE2(repeat_interleave, self_int);
  OP_DECOMPOSE2(repeat_interleave, self_Tensor);
  OP_DECOMPOSE(reshape);
  OP_DECOMPOSE(resolve_conj);
  OP_DECOMPOSE(resolve_neg);
  OP_DECOMPOSE(row_stack);
  OP_DECOMPOSE(rrelu);
  OP_DECOMPOSE2(softmax, int);
  OP_DECOMPOSE(special_gammainc);
  OP_DECOMPOSE(special_gammaincc);
  OP_DECOMPOSE(special_logit);
  OP_DECOMPOSE(special_log_softmax);
  OP_DECOMPOSE(special_logsumexp);
  OP_DECOMPOSE(special_multigammaln);
  OP_DECOMPOSE(special_polygamma);
  OP_DECOMPOSE(special_softmax);
  OP_DECOMPOSE2(split, sizes);
  OP_DECOMPOSE(square);
  OP_DECOMPOSE(numpy_T);
  OP_DECOMPOSE(reshape_as);
  OP_DECOMPOSE(t);
  OP_DECOMPOSE2(result_type, Tensor);
  OP_DECOMPOSE2(result_type, Scalar);
  OP_DECOMPOSE2(result_type, Scalar_Tensor);
  OP_DECOMPOSE2(result_type, Scalar_Scalar);
  OP_DECOMPOSE(is_same_size);
  OP_DECOMPOSE(view_as);
  OP_DECOMPOSE2(size, int);
  OP_DECOMPOSE(is_complex);
  OP_DECOMPOSE(std);
  OP_DECOMPOSE2(std, dim);
  OP_DECOMPOSE(std_mean);
  OP_DECOMPOSE2(std_mean, dim);
  OP_DECOMPOSE(swapaxes);
  OP_DECOMPOSE2(subtract, Tensor);
  OP_DECOMPOSE(sum_to_size);
  OP_DECOMPOSE(svd);
  OP_DECOMPOSE(swapdims);
  OP_DECOMPOSE(take_along_dim);
  OP_DECOMPOSE(tensordot);
  OP_DECOMPOSE(tile);
  OP_DECOMPOSE2(trapezoid, x);
  OP_DECOMPOSE2(trapezoid, dx);
  OP_DECOMPOSE2(trapz, x);
  OP_DECOMPOSE2(trapz, dx);
  OP_DECOMPOSE(value_selecting_reduction_backward);
  OP_DECOMPOSE(var);
  OP_DECOMPOSE2(var, dim);
  OP_DECOMPOSE(var_mean);
  OP_DECOMPOSE2(var_mean, dim);
  OP_DECOMPOSE2(vsplit, int);
  OP_DECOMPOSE2(vsplit, array);
  OP_DECOMPOSE(vstack);
  OP_DECOMPOSE2(where, ScalarOther);
  OP_DECOMPOSE2(where, ScalarSelf);
  OP_DECOMPOSE(orgqr);
  OP_DECOMPOSE2(unflatten, int);
  OP_DECOMPOSE(_convolution_double_backward);
  OP_DECOMPOSE(conv_transpose1d);
  OP_DECOMPOSE2(conv_transpose2d, input);
  OP_DECOMPOSE2(conv_transpose3d, input);
  OP_DECOMPOSE(conv1d);
  OP_DECOMPOSE(conv2d);
  OP_DECOMPOSE(conv3d);
  OP_DECOMPOSE2(conv1d, padding);
  OP_DECOMPOSE2(conv2d, padding);
  OP_DECOMPOSE2(conv3d, padding);
  OP_DECOMPOSE(_convolution_mode);
  OP_DECOMPOSE(frobenius_norm);
  OP_DECOMPOSE(type_as);
  OP_DECOMPOSE(linalg_diagonal);
  OP_DECOMPOSE(pad);
  OP_DECOMPOSE(_pad_circular);
  OP_DECOMPOSE(t_);
  OP_DECOMPOSE(swapdims_);
  OP_DECOMPOSE(swapaxes_);

  // divide, alias for div
  OP_DECOMPOSE2(divide, Tensor);
  OP_DECOMPOSE2(divide_, Tensor);
  OP_DECOMPOSE2(divide, Scalar);
  OP_DECOMPOSE2(divide, Tensor_mode);
  OP_DECOMPOSE2(divide_, Tensor_mode);
  OP_DECOMPOSE2(divide, Scalar_mode);
  OP_DECOMPOSE2(divide_, Scalar_mode);

  // divide, alias for div
  OP_DECOMPOSE2(true_divide, Tensor);
  OP_DECOMPOSE2(true_divide_, Tensor);
  OP_DECOMPOSE2(true_divide, Scalar);
  OP_DECOMPOSE2(true_divide_, Scalar);

  // multiply, alias for mul
  OP_DECOMPOSE2(multiply, Tensor)
  OP_DECOMPOSE2(multiply_, Tensor)
  OP_DECOMPOSE2(multiply, Scalar)
  OP_DECOMPOSE2(multiply_, Scalar)
}

}}<|MERGE_RESOLUTION|>--- conflicted
+++ resolved
@@ -128,11 +128,6 @@
   OP_DECOMPOSE(hstack);
   OP_DECOMPOSE(index_select_backward);
   OP_DECOMPOSE(inner);
-<<<<<<< HEAD
-  OP_DECOMPOSE(inverse);
-  OP_DECOMPOSE(instance_norm);
-=======
->>>>>>> 2ae1afd6
   OP_DECOMPOSE(inverse);
   OP_DECOMPOSE(instance_norm);
   OP_DECOMPOSE(kron);
