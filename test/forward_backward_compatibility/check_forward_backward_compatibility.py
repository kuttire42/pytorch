import argparse
import datetime
import re
import sys
import warnings
from collections import defaultdict

import torch
from torch._C import parse_schema


# How to run this test locally:
# 1 Have two virtual environments (eg conda env), one without PyTorch installed (venv_nightly)
#   one with your local changes (venv_yours).
# In venv_nightly:
# 2. First ensure that Pytorch is uninstalled, but all prereqs are installed
# 3. Install torch nightly build with
#    `pip install --pre torch -f https://download.pytorch.org/whl/nightly/cpu/torch_nightly.html`
# 4. Generate original schemas with
#    `python test/forward_backward_compatibility/dump_all_function_schemas.py --filename nightly_schemas.txt`
# Now in venv_yours:
# 5. Run this test with
#    `python test/forward_backward_compatibility/check_forward_backward_compatibility.py --existing-schemas nightly_schemas.txt`

# The date specifies how long the allowlist exclusion should apply to.
#
#   - If we NEVER give BC guarantee for an operator, you can put the
#     date arbitrarily far in the future.
#   - Otherwise, pick a date that is far enough in the future that you
#     believe you can land your diff before then.
#
# Allowlist entries can be removed after the date listed on them passes.
#
# Allowlist item format:
# [
#   0: function name regex
#   1: date until which the allowlist entry is valid
#   2: (optional) function argument regex
# ]
#
# NB: function name DOES NOT include overload name!
ALLOW_LIST = [
    ("c10_experimental", datetime.date(2222, 1, 1)),
    # Internal
    ("static", datetime.date(9999, 1, 1)),
    ("prim::ModuleDictIndex", datetime.date(9999, 1, 1)),
    ("prim::MKLDNNRelu6", datetime.date(9999, 1, 1)),
    ("prim::MKLDNNRelu6_", datetime.date(9999, 1, 1)),
    ("prim::Concat", datetime.date(9999, 1, 1)),
    ("aten::_NestedTensor_GeneralizedBMM", datetime.date(9999, 1, 1)),
    # Internal, profiler-specific ops
    ("profiler::_call_end_callbacks_on_jit_fut*", datetime.date(9999, 1, 1)),
    ("profiler::_record_function_enter", datetime.date(9999, 1, 1)),
    ("aten::_sparse_addmm", datetime.date(2022, 6, 30)),
    ("aten::kl_div_backward", datetime.date(2022, 9, 1)),
    ("aten::_cholesky_helper", datetime.date(9999, 1, 1)),
    ("aten::_lstsq_helper", datetime.date(9999, 1, 1)),
    ("aten::_syevd_helper", datetime.date(9999, 1, 1)),
    ("aten::_linalg_solve_out_helper_", datetime.date(9999, 1, 1)),
    ("aten::select_backward", datetime.date(9999, 1, 1)),
    ("aten::slice_backward", datetime.date(9999, 1, 1)),
    ("aten::diagonal_backward", datetime.date(9999, 1, 1)),
    ("aten::rowwise_prune", datetime.date(9999, 1, 1)),
    ("aten::adaptive_avg_pool3d_backward", datetime.date(9999, 1, 1)),
    ("aten::_embedding_bag_dense_backward", datetime.date(9999, 1, 1)),
    ("aten::randperm", datetime.date(9999, 1, 1)),
    ("aten::linalg_solve", datetime.date(2022, 8, 31)),
    ("aten::linalg_solve.out", datetime.date(2022, 8, 31)),
    ("aten::binary_cross_entropy_with_logits_backward", datetime.date(2022, 9, 21)),
    ("aten::_linalg_qr_helper", datetime.date(2022, 8, 1)),
    ("aten::linalg_lu_solve", datetime.date(2022, 8, 1)),
    ("aten::linalg_lu_solve.out", datetime.date(2022, 8, 1)),
    ("aten::linalg_det", datetime.date(2022, 8, 1)),
    ("aten::linalg_det.out", datetime.date(2022, 8, 1)),
    ("aten::_det_lu_based_helper", datetime.date(2022, 8, 1)),
    ("aten::slogdet", datetime.date(2022, 8, 1)),
    ("aten::slogdet.out", datetime.date(2022, 8, 1)),
    ("aten::linalg_slogdet", datetime.date(2022, 8, 1)),
    ("aten::linalg_slogdet.out", datetime.date(2022, 8, 1)),
    ("aten::_linalg_solve", datetime.date(2022, 10, 1)),
    ("aten::_linalg_solve.solution", datetime.date(2022, 10, 1)),
    ("aten::solve", datetime.date(9999, 1, 1)),
    ("aten::solve.solution", datetime.date(9999, 1, 1)),
    ("aten::_solve_helper", datetime.date(9999, 1, 1)),
    ("aten::_convolution_nogroup", datetime.date(9999, 1, 1)),
    ("aten::miopen_convolution_backward", datetime.date(9999, 1, 1)),
    ("aten::miopen_convolution_backward_bias", datetime.date(9999, 1, 1)),
    ("aten::miopen_convolution_backward_input", datetime.date(9999, 1, 1)),
    ("aten::miopen_convolution_backward_weight", datetime.date(9999, 1, 1)),
    ("aten::miopen_convolution_transpose_backward", datetime.date(9999, 1, 1)),
    ("aten::miopen_convolution_transpose_backward_input", datetime.date(9999, 1, 1)),
    ("aten::miopen_convolution_transpose_backward_weight", datetime.date(9999, 1, 1)),
    ("aten::miopen_depthwise_convolution_backward", datetime.date(9999, 1, 1)),
    ("aten::miopen_depthwise_convolution_backward_input", datetime.date(9999, 1, 1)),
    ("aten::miopen_depthwise_convolution_backward_weight", datetime.date(9999, 1, 1)),
    ("aten::_nested_tensor", datetime.date(9999, 1, 1)),
    ("prepacked::unpack_prepacked_sizes_conv2d", datetime.date(9999, 1, 1)),
    ("prepacked::unpack_prepacked_sizes_linear", datetime.date(9999, 1, 1)),
    ("aten::linalg_solve", datetime.date(2022, 8, 31)),
    ("aten::linalg_solve.out", datetime.date(2022, 8, 31)),
    ("aten::quantile", datetime.date(2022, 9, 30)),
    ("aten::nanquantile", datetime.date(2022, 9, 30)),
    ("aten::native_multi_head_self_attention", datetime.date(9999, 1, 1)),
    ("aten::_native_multi_head_self_attention", datetime.date(9999, 1, 1)),
    ("aten::grid_sampler_3d_backward", datetime.date(9999, 1, 1)),
    ("aten::_transform_bias_rescale_qkv", datetime.date(9999, 1, 1)),
    ("aten::_s_where", datetime.date(2022, 9, 30)),
    ("prim::infer_squeeze_size.dim", datetime.date(9999, 1, 1)),
    ("prim::infer_squeeze_size", datetime.date(9999, 1, 1)),
    ("aten::_weight_norm_cuda_interface", datetime.date(9999, 1, 1)),
    ("aten::_weight_norm_cuda_interface_backward", datetime.date(9999, 1, 1)),
    ("aten::segment_reduce", datetime.date(2022, 6, 30)),
    ("aten::_segment_reduce_backward", datetime.date(2022, 6, 30)),
    ("aten::empty.SymInt", datetime.date(9999, 1, 1)),
    ("c10d::broadcast", datetime.date(2022, 6, 25)),
    ("aten::.*functional", datetime.date(2022, 8, 1)),
    ("aten::_foreach.*", datetime.date(2022, 8, 1)),
    ("aten::unflatten", datetime.date(2022, 8, 10)),
    ("aten::nanmean", datetime.date(2022, 8, 30)),
    ("aten::nanmean.out", datetime.date(2022, 8, 30)),
    ("aten::nansum", datetime.date(2022, 8, 30)),
    ("aten::nansum.out", datetime.date(2022, 8, 30)),
    ("aten::sum.SymInt", datetime.date(2022, 11, 30)),
<<<<<<< HEAD
    ("aten::view_copy.SymInt", datetime.date(2022, 11, 30)),
    ("aten::view_copy.SymInt_out", datetime.date(2022, 11, 30)),
    ("aten::expand_copy.SymInt", datetime.date(2022, 11, 30)),
    ("aten::expand_copy.SymInt_out", datetime.date(2022, 11, 30)),
    ("aten::expand.SymInt", datetime.date(2022, 11, 30)),
    ("aten::narrow_copy.SymInt", datetime.date(2022, 11, 30)),
    ("aten::narrow_copy.SymInt_out", datetime.date(2022, 11, 30)),
    ("aten::view.SymInt", datetime.date(2022, 11, 30)),
    ("aten::new_empty.SymInt", datetime.date(2022, 11, 30)),
    ("aten::new_empty.SymInt_out", datetime.date(2022, 11, 30)),
    ("aten::zeros.SymInt", datetime.date(2022, 11, 30)),
    ("aten::zeros.SymInt_out", datetime.date(2022, 11, 30)),
=======
    ("aten::mps_linear", datetime.date(9999, 1, 1)),
    ("aten::_mps_linear", datetime.date(9999, 1, 1)),
>>>>>>> 0facae3b
    # TODO: FIXME: prims shouldn't be checked
    ("prims::.*", datetime.date(9999, 1, 1)),
]

ALLOW_LIST_COMPILED = [
    (
        re.compile(item[0]),
        item[1],
        re.compile(item[2]) if len(item) > 2 else None,
    ) for item in ALLOW_LIST if item[1] >= datetime.date.today()
]

def allow_listed(schema):
    for item in ALLOW_LIST_COMPILED:
        if item[0].search(str(schema)):
            if len(item) > 2 and item[2] is not None:
                # if arguments regex is present, use it
                return bool(item[2].search(str(schema)))
            return True
    return False


# The nightly will fail to parse newly added syntax to schema declarations
# Add new schemas that will fail the nightly here
dont_parse_list = [
    ("_TorchScriptTesting.*", datetime.date(2099, 9, 17)),
    ("test_backend", datetime.date(2099, 9, 17)),
    ("dist_c10d", datetime.date(2099, 9, 17)),
    ("__backends__.nnc", datetime.date(2099, 9, 17)),
]

def has_valid_upgraders(schema, version_map):
    # we want to parse through the map to find if
    # the schema has valid upgraders. Since the
    # version map has entry for each overload
    # we need to do some ugly parsing.

    # the name of the operator
    schema_name = schema.name

    if schema_name not in version_map:
        return False

    entries = version_map[schema_name]

    possible_overloads = []
    possible_schemas = []
    for key, upgrader_schema_entries in entries.items():
        possible_overloads.append(key)
        possible_schemas.extend(upgrader_schema_entries)

    # let's make sure this existing schema is part of possible
    # schemas
    for old_schema in possible_schemas:
        if old_schema == schema:
            return True

    return False

def dont_parse(schema_line):
    for item in dont_parse_list:
        if item[1] < datetime.date.today():
            continue
        regexp = re.compile(item[0])
        if regexp.search(schema_line):
            return True
    return False

def load_schemas_to_dict():
    new_schemas = torch._C._jit_get_all_schemas()
    new_schemas += torch._C._jit_get_custom_class_schemas()
    new_schema_dict = defaultdict(list)
    for s in new_schemas:
        new_schema_dict[s.name].append(s)
    return new_schema_dict

def process_version_map(version_map):
    # version map maps full schema name to
    # list of upgraders. Since we only have
    # the name of the schema (aka no overload)
    # we want to first process the map to make
    # the key lookup easier. After this it will be:
    # Dict[schema_name, Dict[overload, List[schema]]]

    output = defaultdict(dict)
    for (key, entries) in version_map.items():
        operator_name = key.split(".")[0]
        schema_entries = [parse_schema(entry.old_schema) for entry in entries]
        output[operator_name][key] = schema_entries
    return output

def check_bc(existing_schemas):
    new_schema_dict = load_schemas_to_dict()
    version_map = process_version_map(torch._C._get_operator_version_map())
    is_bc = True
    broken_ops = []
    for existing_schema in existing_schemas:
        if allow_listed(existing_schema):
            print("schema: ", str(existing_schema), " found on allowlist, skipping")
            continue
        if has_valid_upgraders(existing_schema, version_map):
            print("schema: ", str(existing_schema), " has valid upgrader, skipping")
            continue
        print("processing existing schema: ", str(existing_schema))
        matching_new_schemas = new_schema_dict.get(existing_schema.name, [])
        found = False
        for matching_new_schema in matching_new_schemas:
            if matching_new_schema.is_backward_compatible_with(existing_schema):
                found = True
                break
        if not found:
            print(
                "Can NOT find backward compatible schemas after changes "
                "for schema {} from the following candidates:\n[\n{}\n]".format(
                    str(existing_schema),
                    "\n\t".join(str(s) for s in matching_new_schemas),
                )
            )
            # TODO Print out more details about why candidates don't match.
            broken_ops.append(str(existing_schema))
            is_bc = False
    if is_bc:
        print("Found backward compatible schemas for all existing schemas")
    else:
        print(
            "The PR is introducing backward incompatible changes to the "
            "operator library. Please contact PyTorch team to confirm "
            "whether this change is wanted or not. \n\nBroken ops: "
            "[\n\t{}\n]".format("\n\t".join(broken_ops))
        )
    return is_bc

def check_fc(existing_schemas):
    new_schema_dict = load_schemas_to_dict()
    is_fc = True
    broken_ops = []
    for existing_schema in existing_schemas:
        if allow_listed(existing_schema):
            print("schema: ", str(existing_schema), " found on allowlist, skipping")
            continue
        print("processing existing schema: ", str(existing_schema))
        matching_new_schemas = new_schema_dict.get(existing_schema.name, [])
        found = False
        possible_failure_reasons = []
        for matching_new_schema in matching_new_schemas:
            is_compatible, reason = matching_new_schema.check_forward_compatible_with(existing_schema)
            if is_compatible:
                found = True
                break
            if reason != "":
                possible_failure_reasons.append(reason)
        if not found:
            print(
                "Can NOT find forward compatible schemas after changes "
                "for schema {} from the following candidates:\n[\n{}\n]".format(
                    str(existing_schema),
                    "\n\t".join(str(s) for s in matching_new_schemas),
                )
            )
            print(
                "Refer to following reasons for failure "
                "to find FC schema:\n[\n{}\n]".format(
                    "\n\t".join(str(r) for r in possible_failure_reasons)
                )
            )
            broken_ops.append(str(existing_schema))
            is_fc = False
    if is_fc:
        print("Found forward compatible schemas for all existing schemas")
    else:
        warnings.warn(
            "The PR is introducing a potentially forward incompatible changes to the "
            "operator library. Please contact PyTorch team to confirm "
            "whether this change is wanted or not. \n\nBroken ops: "
            "[\n\t{}\n]".format("\n\t".join(broken_ops))
        )


if __name__ == "__main__":
    parser = argparse.ArgumentParser(description="Process some integers.")
    parser.add_argument(
        "--existing-schemas",
        help="filename to load existing schemas",
        type=str,
        default="schemas.txt",
    )
    args = parser.parse_args()
    existing_schema_dict = dict()
    slist = []
    with open(args.existing_schemas, "r") as f:
        while True:
            line = f.readline()
            if not line:
                break

            if dont_parse(line.strip()):
                print("Not parsing schema line: ", line.strip())
                continue
            s = parse_schema(line.strip())
            slist.append(s)

    # TODO in case there is FC breaking changes,
    # we just warn for now until there is a policy.
    check_fc(slist)

    if not check_bc(slist):
        sys.exit(1)<|MERGE_RESOLUTION|>--- conflicted
+++ resolved
@@ -121,7 +121,8 @@
     ("aten::nansum", datetime.date(2022, 8, 30)),
     ("aten::nansum.out", datetime.date(2022, 8, 30)),
     ("aten::sum.SymInt", datetime.date(2022, 11, 30)),
-<<<<<<< HEAD
+    ("aten::mps_linear", datetime.date(9999, 1, 1)),
+    ("aten::_mps_linear", datetime.date(9999, 1, 1)),
     ("aten::view_copy.SymInt", datetime.date(2022, 11, 30)),
     ("aten::view_copy.SymInt_out", datetime.date(2022, 11, 30)),
     ("aten::expand_copy.SymInt", datetime.date(2022, 11, 30)),
@@ -134,10 +135,6 @@
     ("aten::new_empty.SymInt_out", datetime.date(2022, 11, 30)),
     ("aten::zeros.SymInt", datetime.date(2022, 11, 30)),
     ("aten::zeros.SymInt_out", datetime.date(2022, 11, 30)),
-=======
-    ("aten::mps_linear", datetime.date(9999, 1, 1)),
-    ("aten::_mps_linear", datetime.date(9999, 1, 1)),
->>>>>>> 0facae3b
     # TODO: FIXME: prims shouldn't be checked
     ("prims::.*", datetime.date(9999, 1, 1)),
 ]
