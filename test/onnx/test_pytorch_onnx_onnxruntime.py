# Owner(s): ["module: onnx"]

from __future__ import annotations

import io
import itertools
import os
import unittest
from collections import OrderedDict
from typing import Dict, List, Optional, Tuple, Union

import numpy as np
import onnx_test_common
import parameterized

import torch
import torchvision
from model_defs import (
    lstm_flattening_result,
    rnn_model_with_packed_sequence,
    word_language_model,
)
from pytorch_test_common import (
    BATCH_SIZE,
    RNN_BATCH_SIZE,
    RNN_HIDDEN_SIZE,
    RNN_INPUT_SIZE,
    RNN_SEQUENCE_LENGTH,
    skipDtypeChecking,
    skipIfUnsupportedMaxOpsetVersion,
    skipIfUnsupportedMinOpsetVersion,
    skipIfUnsupportedOpsetVersion,
    skipScriptTest,
    skipShapeChecking,
    skipTraceTest,
)
from torch import Tensor
from torch.nn.utils import rnn as rnn_utils
from torch.onnx import _constants, verification
from torch.testing._internal import common_utils
from torch.testing._internal.common_utils import skipIfNoLapack

# The min onnx opset version to test for
MIN_ONNX_OPSET_VERSION = 9
# The max onnx opset version to test for
MAX_ONNX_OPSET_VERSION = _constants.onnx_main_opset


def _init_test_generalized_rcnn_transform():
    min_size = 100
    max_size = 200
    image_mean = [0.485, 0.456, 0.406]
    image_std = [0.229, 0.224, 0.225]
    transform = torchvision.models.detection.transform.GeneralizedRCNNTransform(
        min_size, max_size, image_mean, image_std
    )
    return transform


def _init_test_rpn():
    anchor_sizes = ((32,), (64,), (128,), (256,), (512,))
    aspect_ratios = ((0.5, 1.0, 2.0),) * len(anchor_sizes)
    rpn_anchor_generator = torchvision.models.detection.rpn.AnchorGenerator(
        anchor_sizes, aspect_ratios
    )
    out_channels = 256
    rpn_head = torchvision.models.detection.rpn.RPNHead(
        out_channels, rpn_anchor_generator.num_anchors_per_location()[0]
    )
    rpn_fg_iou_thresh = 0.7
    rpn_bg_iou_thresh = 0.3
    rpn_batch_size_per_image = 256
    rpn_positive_fraction = 0.5
    rpn_pre_nms_top_n = dict(training=2000, testing=1000)
    rpn_post_nms_top_n = dict(training=2000, testing=1000)
    rpn_nms_thresh = 0.7
    rpn_score_thresh = 0.0

    rpn = torchvision.models.detection.rpn.RegionProposalNetwork(
        rpn_anchor_generator,
        rpn_head,
        rpn_fg_iou_thresh,
        rpn_bg_iou_thresh,
        rpn_batch_size_per_image,
        rpn_positive_fraction,
        rpn_pre_nms_top_n,
        rpn_post_nms_top_n,
        rpn_nms_thresh,
        score_thresh=rpn_score_thresh,
    )
    return rpn


def _construct_tensor_for_quantization_test(
    shape: Tuple[int, ...],
    offset: Optional[Union[int, float]] = None,
    max_val: Optional[Union[int, float]] = None,
) -> Tensor:
    """Helper function to generate weights and test inputs in a deterministic way.

    Due to difference in implementation details between PyTorch and ONNXRuntime, randomly generated
    test data for quantization tests can be flaky. To help stablize the test, this helper function is
    used to generate weights and test inputs in a deterministic way.

    Args:
        shape (Tuple[int]): Shape for tensor to construct.
        offset (Optional[Union[int, float]]): Offset to be added to the generated tensor.
        max_val (Optional[Union[int, float]]): If any element within tensor has a larger absolute value than
            max_val, the tensor will be scaled by max_val / tensor.abs().max(). This step is done after
            applying offset.
    """
    tensor = torch.arange(np.prod(shape), dtype=torch.float).view(shape)
    if offset is not None:
        tensor = tensor + offset
    if max_val is not None and tensor.abs().max() > max_val:
        tensor = tensor * max_val / tensor.abs().max()
    return tensor


def _parameterized_class_attrs_and_values(
    min_opset_version: int, max_opset_version: int
):
    attrs = ("opset_version", "is_script", "keep_initializers_as_inputs")
    input_values = []
    input_values.extend(itertools.product((7, 8), (True, False), (True,)))
    # Valid opset versions are defined in torch/onnx/_constants.py.
    # Versions are intentionally set statically, to not be affected by changes elsewhere.
    if min_opset_version < 9:
        raise ValueError("min_opset_version must be >= 9")
    input_values.extend(
        itertools.product(
            range(min_opset_version, max_opset_version + 1),
            (True, False),
            (True, False),
        )
    )
    return {"attrs": attrs, "input_values": input_values}


def _parametrize_rnn_args(arg_name):
    options = {
        "layers": {1: "unilayer", 3: "trilayer"},
        "bidirectional": {True: "bidirectional", False: "forward"},
        "initial_state": {True: "with_initial_state", False: "no_initial_state"},
        "packed_sequence": {
            0: "without_sequence_lengths",
            1: "with_variable_length_sequences",
            2: "with_batch_first_sequence_lengths",
        },
        "dropout": {0.2: "with_dropout", 0.0: "without_dropout"},
    }

    return {
        "arg_str": arg_name,
        "arg_values": options[arg_name].keys(),
        "name_fn": lambda val: options[arg_name][val],
    }


@parameterized.parameterized_class(
    **_parameterized_class_attrs_and_values(
        MIN_ONNX_OPSET_VERSION, MAX_ONNX_OPSET_VERSION
    ),
    class_name_func=onnx_test_common.parameterize_class_name,
)
@common_utils.instantiate_parametrized_tests
class TestONNXRuntime(onnx_test_common._TestONNXRuntime):
    def test_fuse_conv_bn1d(self):
        class Fuse(torch.nn.Module):
            def __init__(self):
                super().__init__()
                self.conv = torch.nn.Conv1d(16, 33, 3, stride=2)
                self.bn = torch.nn.BatchNorm1d(33)

            def forward(self, x):
                out = self.conv(x)
                return self.bn(out)

        model = Fuse()
        x = torch.randn(20, 16, 50, requires_grad=True)
        self.run_test(model, (x,))

    def test_fuse_conv_bn2d(self):
        class Fuse(torch.nn.Module):
            def __init__(self):
                super().__init__()
                self.conv = torch.nn.Conv2d(
                    3, 2, kernel_size=1, stride=2, padding=3, bias=False
                )
                self.bn = torch.nn.BatchNorm2d(2)

            def forward(self, x):
                out = self.conv(x)
                return self.bn(out)

        model = Fuse()
        x = torch.randn(2, 3, 2, 2, requires_grad=True)
        self.run_test(model, (x,))

    def test_fuse_conv_bn3d(self):
        class Fuse(torch.nn.Module):
            def __init__(self):
                super().__init__()
                self.conv = torch.nn.Conv3d(
                    3, 2, (3, 5, 2), stride=(2, 1, 1), padding=(3, 2, 0), bias=False
                )
                self.bn = torch.nn.BatchNorm3d(2)

            def forward(self, x):
                out = self.conv(x)
                return self.bn(out)

        model = Fuse()
        x = torch.randn(2, 3, 10, 50, 100, requires_grad=True)
        self.run_test(model, (x,), rtol=1e-3, atol=1e-6)

    def test_fuse_conv_in_block(self):
        class Fuse(torch.nn.Module):
            def __init__(self):
                super().__init__()
                self.conv = torch.nn.Conv1d(
                    in_channels=5,
                    out_channels=5,
                    kernel_size=3,
                    stride=1,
                    padding=2,
                    dilation=1,
                )
                self.bn = torch.nn.BatchNorm1d(5)

            def forward(self, x):
                results_available = True

                if x.sum() > -1:
                    results_available = False

                if results_available:
                    x = self.conv(x)
                    x = self.bn(x)

                return x

        model = Fuse()
        x = torch.randn(2, 5, 9, requires_grad=True)
        self.run_test(
            torch.jit.script(model),
            (x,),
            input_names=["x"],
            dynamic_axes={"x": [0, 2]},
            rtol=1e-3,
            atol=1e-6,
        )

    def test_conv_tbc(self):
        from torch.nn.modules.utils import _single

        class ConvTBC(torch.nn.Module):
            def __init__(self, in_channels, out_channels, kernel_size, padding=0):
                super().__init__()
                self.in_channels = in_channels
                self.out_channels = out_channels
                self.kernel_size = _single(kernel_size)
                self.padding = _single(padding)

                self.weight = torch.nn.Parameter(
                    Tensor(self.kernel_size[0], in_channels, out_channels)
                )
                self.bias = torch.nn.Parameter(Tensor(out_channels))
                self.reset_parameters()

            def reset_parameters(self):
                torch.nn.init.xavier_normal_(self.weight)
                torch.nn.init.zeros_(self.bias)

            def conv_tbc(self, input):
                return torch.conv_tbc(
                    input.contiguous(), self.weight, self.bias, self.padding[0]
                )

            def forward(self, input):
                return self.conv_tbc(input)

        in_channels = 3
        out_channels = 5
        kernel_size = 5
        model = ConvTBC(in_channels, out_channels, kernel_size, padding=0)
        x = torch.randn(10, 7, in_channels, requires_grad=True)
        self.run_test(model, (x,), atol=1e-5)

    def test_reshape_constant_fold(self):
        class Reshape(torch.nn.Module):
            def __init__(
                self,
            ):
                super().__init__()
                self.register_buffer("weight", torch.ones(5))

            def forward(self, x):
                scale_1 = self.weight.reshape(1, -1, 1, 1)
                return x * scale_1

        x = torch.randn(4, 5)
        self.run_test(Reshape(), (x,), rtol=1e-3, atol=1e-5)

    def run_word_language_model(self, model_name):
        ntokens = 50
        emsize = 5
        nhid = 5
        nlayers = 5
        dropout = 0.2
        tied = False
        batchsize = 5
        if model_name == "GRU":
            model = word_language_model.RNNModelWithTensorHidden(
                model_name, ntokens, emsize, nhid, nlayers, dropout, tied, batchsize
            )
        elif model_name == "LSTM":
            model = word_language_model.RNNModelWithTupleHidden(
                model_name, ntokens, emsize, nhid, nlayers, dropout, tied, batchsize
            )
        else:
            model = word_language_model.RNNModel(
                model_name, ntokens, emsize, nhid, nlayers, dropout, tied, batchsize
            )
        x = torch.arange(0, ntokens).long().view(-1, batchsize)
        # Only support CPU version, since tracer is not working in GPU RNN.
        self.run_test(model, (x, model.hidden))

    def get_image(self, rel_path: str, size: Tuple[int, int]) -> Tensor:
        from PIL import Image
        from torchvision import transforms

        data_dir = os.path.join(os.path.dirname(__file__), "assets")
        path = os.path.join(data_dir, *rel_path.split("/"))
        image = Image.open(path).convert("RGB").resize(size, Image.BILINEAR)

        return transforms.ToTensor()(image)

    def get_test_images(self) -> Tuple[List[Tensor], List[Tensor]]:
        return (
            [self.get_image("grace_hopper_517x606.jpg", (100, 320))],
            [self.get_image("rgb_pytorch.png", (250, 380))],
        )

    def test_paste_mask_in_image(self):
        masks = torch.rand(10, 1, 26, 26)
        boxes = torch.rand(10, 4)
        boxes[:, 2:] += torch.rand(10, 2)
        boxes *= 50
        o_im_s = (100, 100)
        from torchvision.models.detection.roi_heads import paste_masks_in_image

        out = paste_masks_in_image(masks, boxes, o_im_s)
        jit_trace = torch.jit.trace(
            paste_masks_in_image,
            (masks, boxes, [torch.tensor(o_im_s[0]), torch.tensor(o_im_s[1])]),
        )
        out_trace = jit_trace(
            masks, boxes, [torch.tensor(o_im_s[0]), torch.tensor(o_im_s[1])]
        )

        assert torch.all(out.eq(out_trace))

        masks2 = torch.rand(20, 1, 26, 26)
        boxes2 = torch.rand(20, 4)
        boxes2[:, 2:] += torch.rand(20, 2)
        boxes2 *= 100
        o_im_s2 = (200, 200)
        from torchvision.models.detection.roi_heads import paste_masks_in_image

        out2 = paste_masks_in_image(masks2, boxes2, o_im_s2)
        out_trace2 = jit_trace(
            masks2, boxes2, [torch.tensor(o_im_s2[0]), torch.tensor(o_im_s2[1])]
        )

        assert torch.all(out2.eq(out_trace2))

    def test_heatmaps_to_keypoints(self):
        maps = torch.rand(10, 1, 26, 26)
        rois = torch.rand(10, 4)
        from torchvision.models.detection.roi_heads import heatmaps_to_keypoints

        out = heatmaps_to_keypoints(maps, rois)
        jit_trace = torch.jit.trace(heatmaps_to_keypoints, (maps, rois))
        out_trace = jit_trace(maps, rois)

        assert torch.all(out[0].eq(out_trace[0]))
        assert torch.all(out[1].eq(out_trace[1]))

        maps2 = torch.rand(20, 2, 21, 21)
        rois2 = torch.rand(20, 4)
        from torchvision.models.detection.roi_heads import heatmaps_to_keypoints

        out2 = heatmaps_to_keypoints(maps2, rois2)
        out_trace2 = jit_trace(maps2, rois2)

        assert torch.all(out2[0].eq(out_trace2[0]))
        assert torch.all(out2[1].eq(out_trace2[1]))

    def test_word_language_model_RNN_TANH(self):
        self.run_word_language_model("RNN_TANH")

    def test_word_language_model_RNN_RELU(self):
        self.run_word_language_model("RNN_RELU")

    @skipScriptTest()  # scripting prim::unchecked_cast prim::setattr
    def test_word_language_model_LSTM(self):
        self.run_word_language_model("LSTM")

    def test_word_language_model_GRU(self):
        self.run_word_language_model("GRU")

    def test_index_1d(self):
        class MyModel(torch.nn.Module):
            def forward(self, input):
                return input[0]

        m1 = torch.randn(3, 4, 5, 6, 7)
        self.run_test(MyModel(), m1)

    def test_index_2d_1dimslice(self):
        class MyModel(torch.nn.Module):
            def forward(self, input):
                return input[0:1, :]

        m1 = torch.randn(3, 4, 5, 6, 7)
        self.run_test(MyModel(), m1)

    def test_index_2d_sliceint(self):
        class MyModel(torch.nn.Module):
            def forward(self, input):
                return input[1, :]

        m1 = torch.randn(3, 4, 5, 6, 7)
        self.run_test(MyModel(), m1)

    def test_index_2d_neg_slice(self):
        class MyModel(torch.nn.Module):
            def forward(self, input):
                return input[0:-1, :]

        m1 = torch.randn(3, 4, 5, 6, 7)
        self.run_test(MyModel(), m1)

    @skipIfUnsupportedMinOpsetVersion(9)
    def test_index_mask(self):
        class MyModel(torch.nn.Module):
            def forward(self, input):
                return input[torch.tensor([0, 1, 0], dtype=torch.uint8)]

        m1 = torch.randn(3, 4, 5, 6, 7)
        self.run_test(MyModel(), m1)

        class MyModel(torch.nn.Module):
            def forward(self, input):
                return input[torch.tensor([0, 1, 0], dtype=torch.bool)]

        m1 = torch.randn(3, 4, 5, 6, 7)
        self.run_test(MyModel(), m1)

    @skipIfUnsupportedMinOpsetVersion(9)
    def test_data(self):
        class Data(torch.jit.ScriptModule):
            @torch.jit.script_method
            def forward(self, x):
                return x.new_zeros(x.data.size())

        x = torch.randn(3, 4)
        self.run_test(Data(), x, input_names=["x"], dynamic_axes={"x": [0, 1]})
        self.run_test(Data(), x, remained_onnx_input_idx=[])

    @skipIfUnsupportedMinOpsetVersion(11)
    def test_index_mask_nd(self):
        class MyModel(torch.nn.Module):
            def forward(self, input):
                return input[input > 0]

        m1 = torch.randn(3, 4, 5, 6, 7)
        self.run_test(MyModel(), m1)

    @skipScriptTest()
    def test_dict(self):
        class MyModel(torch.nn.Module):
            def forward(self, x_in):
                x_out = {}
                x_out["test_key_out"] = torch.add(
                    x_in[list(x_in.keys())[0]], list(x_in.keys())[0]
                )
                return x_out

        x = {torch.tensor(1.0): torch.randn(1, 2, 3)}
        self.run_test(MyModel(), (x,))

    @skipScriptTest()
    def test_dict_str(self):
        class MyModel(torch.nn.Module):
            def forward(self, x_in):
                x_out = {}
                x_out["test_key_out"] = torch.add(x_in["test_key_in"], 2.0)
                return x_out

        x = {"test_key_in": torch.randn(1, 2, 3)}
        self.run_test(MyModel(), (x,))

    @skipScriptTest()  # User-defined class not supported
    def test_dict_output(self):
        class DictModelOutput(OrderedDict):
            tensor_out: Tensor
            tuple_out: Optional[Tuple[Tensor]] = None
            list_out: Optional[List[Tensor]] = None

        class MyModel(torch.nn.Module):
            def forward(self, a, b, c, d):
                return DictModelOutput(
                    tensor_out=a,
                    tuple_out=(b, c),
                    list_out=[d],
                )

        a = torch.randn(2, 3)
        b = torch.randn(2, 3)
        c = torch.randn(2, 3)
        d = torch.randn(2, 3)
        self.run_test(MyModel(), (a, b, c, d))

    def test_tuple_output(self):
        class MyModel(torch.nn.Module):
            def forward(self, a, b, c, d):
                return a, (b, c), d

        a = torch.randn(2, 3)
        b = torch.randn(2, 3)
        c = torch.randn(2, 3)
        d = torch.randn(2, 3)
        self.run_test(MyModel(), (a, b, c, d))

    def test_nested_tuple_output(self):
        class MyModel(torch.nn.Module):
            def forward(self, a, b, c, d):
                return a, ((b,), (c, d))

        a = torch.randn(2, 3)
        b = torch.randn(2, 3)
        c = torch.randn(2, 3)
        d = torch.randn(2, 3)
        self.run_test(MyModel(), (a, b, c, d))

    def test_tuple_input(self):
        class TupleModel(torch.nn.Module):
            def forward(self, a: Tuple[Tensor, Tensor]):
                return a

        x = (torch.randn(3, 4), torch.randn(4, 3))
        self.run_test(TupleModel(), input_args=(x,))

    def test_tuple_primitive_input(self):
        class TupleModel(torch.nn.Module):
            def forward(self, a: Tuple[int, Tensor], b):
                return a[0], a[1] + b

        x = (3, torch.randn(4, 3))
        y = torch.randn(4, 3)
        self.run_test(TupleModel(), input_args=(x, y))

    def test_nested_tuple_input(self):
        class NestedTupleModel(torch.nn.Module):
            def forward(self, a, b: Tuple[Tensor, Tuple[Tensor, Tensor]]):
                return a + b[0] + b[1][0] + b[1][1]

        x = torch.randn(4, 5)
        y = (torch.randn(4, 5), (torch.randn(1, 5), torch.randn(4, 1)))
        self.run_test(NestedTupleModel(), input_args=(x, y))

    @skipScriptTest()  # Needs https://github.com/pytorch/rfcs/pull/21
    @skipIfUnsupportedMinOpsetVersion(15)
    def test_mixed_optional_default_none(self):
        class Model(torch.nn.Module):
            def forward(
                self,
                x,
                y: Optional[Tensor] = None,
                z: Optional[Tensor] = None,
            ):
                if y is not None:
                    return x + y
                if z is not None:
                    return x + z
                return x

        x = torch.randn(2, 3)
        y = torch.randn(2, 3)
        z = torch.randn(2, 3)
        model = Model()
        # Without kwargs dict.
        self.run_test(model, (x, y, None))
        self.run_test(model, (x, None, z))
        # With kwargs dict.
        self.run_test(model, (x,), {"y": y, "z": None})
        self.run_test(model, (x,), {"y": None, "z": z})
        self.run_test(model, (x,), {"z": z})
        self.run_test(model, (x,), {"y": y})

    @skipScriptTest()  # tracing eliminates None inputs so it works differently. See _script version below.
    @skipIfUnsupportedMinOpsetVersion(15)
    def test_mixed_optional_default_tensor(self):
        class Model(torch.nn.Module):
            def forward(
                self,
                x,
                y: Optional[Tensor] = torch.ones(2, 3),
                z: Optional[Tensor] = torch.zeros(2, 3),
            ):
                if y is not None:
                    return x + y
                if z is not None:
                    return x + z
                return x

        x = torch.randn(2, 3)
        y = torch.randn(2, 3)
        z = torch.randn(2, 3)
        model = Model()

        self.run_test(model, (x, y, None))
        self.run_test(model, (x, None, z))

    @skipTraceTest()  # tracing is verified with different set of inputs. See above.
    @skipIfUnsupportedMinOpsetVersion(15)
    def test_mixed_optional_default_tensor_script(self):
        class Model(torch.nn.Module):
            def forward(
                self,
                x,
                y: Optional[Tensor] = torch.ones(2, 3),
                z: Optional[Tensor] = torch.zeros(2, 3),
            ):
                if y is not None:
                    return x + y
                if z is not None:
                    return x + z
                return x

        x = torch.randn(2, 3)
        y = torch.randn(2, 3)
        z = torch.randn(2, 3)
        model = torch.jit.script(Model())

        self.run_test(model, (x, y, z), input_names=("x", "y", "z"))
        self.run_test(model, (x,), {"y": y, "z": z}, input_names=("x", "y", "z"))

        # Requires input_names to be set so that we can feed the inputs properly into ORT.
        # TODO: Export default values as ONNX initializers, then this should not raise.
        # https://msdata.visualstudio.com/Vienna/_workitems/edit/969268
        # Default values are accessible via FunctionSchema.
        with self.assertRaisesRegex(
            ValueError, "Model requires 3 inputs. Input Feed contains 2"
        ):
            self.run_test(model, (x,), {"y": y}, input_names=("x", "y"))

        for example_inputs, example_kwargs in (
            ((x, y, None), {}),
            ((x, None, z), {}),
            ((x,), {"y": y, "z": None}),
            ((x,), {"y": None, "z": z}),
        ):
            with self.assertRaisesRegex(
                ValueError, "args contained 1 None's after flattening."
            ):
                self.run_test(
                    model, example_inputs, example_kwargs, input_names=("x", "y", "z")
                )

    @skipScriptTest()  # Needs https://github.com/pytorch/rfcs/pull/21
    @skipIfUnsupportedMinOpsetVersion(15)
    def test_all_optional_default_none(self):
        class Model(torch.nn.Module):
            def forward(self, x: Optional[Tensor] = None, y: Optional[Tensor] = None):
                if x is not None:
                    return x
                if y is not None:
                    return y
                else:
                    return torch.tensor(-1.0)

        x = torch.randn(2, 3)
        model = Model()
        self.run_test(model, (x, None))
        self.run_test(
            model,
            (),
            {"x": x, "y": None},
            # y disappears in tracing.
            input_names=("x",),
        )

    @skipScriptTest()  # tracing eliminates None inputs so it works differently. See _script version below.
    @skipIfUnsupportedMinOpsetVersion(15)
    def test_all_optional_default_tensor(self):
        class Model(torch.nn.Module):
            def forward(
                self,
                x: Optional[Tensor] = torch.ones(2, 3),
                y: Optional[Tensor] = torch.zeros(2, 3),
            ):
                if x is not None:
                    return x
                elif y is not None:
                    return y
                else:
                    return torch.tensor(-1.0)

        x = torch.randn(2, 3)
        y = torch.randn(2, 3)
        model = Model()
        self.run_test(model, (x, None))
        self.run_test(model, (None, y))
        # tracing means y is never used so it's removed from the exported model inputs,
        # and we fail when trying to run ORT.
        with self.assertRaisesRegex(ValueError, "got too many positional inputs"):
            self.run_test(model, (x, y))

    @skipTraceTest()  # tracing is verified with different set of inputs. See above.
    @skipIfUnsupportedMinOpsetVersion(15)
    def test_all_optional_default_tensor_script(self):
        class Model(torch.nn.Module):
            def forward(
                self,
                x: Optional[Tensor] = torch.ones(2, 3),
                y: Optional[Tensor] = torch.zeros(2, 3),
            ):
                if x is not None:
                    return x
                elif y is not None:
                    return y
                else:
                    return torch.tensor(-1.0)

        x = torch.randn(2, 3)
        y = torch.randn(2, 3)
        model = torch.jit.script(Model())

        # TODO: Export default values as ONNX initializers, then this should not raise.
        # https://msdata.visualstudio.com/Vienna/_workitems/edit/969268
        # Default values are accessible via FunctionSchema.
        with self.assertRaisesRegex(
            ValueError, "Model requires 2 inputs. Input Feed contains 1"
        ):
            self.run_test(model, (x,))
            self.run_test(model, (), {"y": y})
        self.run_test(model, (x, y))
        self.run_test(model, (), {"x": x, "y": y}, input_names=("x", "y"))

    @skipScriptTest()  # Needs https://github.com/pytorch/rfcs/pull/21
    @skipIfUnsupportedMinOpsetVersion(15)
    def test_mixed_optional(self):
        class Model(torch.nn.Module):
            def forward(self, x, y: Optional[Tensor]):
                if y is not None:
                    return x + y
                return x

        x = torch.randn(2, 3)
        model = Model()
        self.run_test(model, (x, None))
        self.run_test(model, (x, x))

    @skipScriptTest()  # Needs https://github.com/pytorch/rfcs/pull/21
    @skipIfUnsupportedMinOpsetVersion(15)
    def test_tuple_of_optional(self):
        class Model(torch.nn.Module):
            def forward(self, x, y: Tuple[Optional[Tensor], Optional[Tensor]]):
                if y[0] is not None:
                    return x + y[0]
                if y[1] is not None:
                    return x + y[1]
                return x

        x = torch.randn(2, 3)
        y1 = torch.randn(2, 3)
        self.run_test(Model(), (x, (None, y1)))

    @skipScriptTest()  # tracing eliminates None inputs so it works differently. See _script version below.
    @skipIfUnsupportedMinOpsetVersion(15)
    def test_tuple_of_optional_default_tensor(self):
        class Model(torch.nn.Module):
            def forward(
                self,
                x,
                y: Tuple[Optional[Tensor], Optional[Tensor]] = (
                    torch.zeros(2, 3),
                    torch.zeros(2, 3),
                ),
            ):
                y0, y1 = y
                if y0 is not None:
                    return x + y0
                if y1 is not None:
                    return x + y1
                return x

        x = torch.randn(2, 3)
        y1 = torch.randn(2, 3)
        self.run_test(Model(), (x, (None, y1)))

    @skipTraceTest()  # tracing is verified with different set of inputs. See above.
    @skipIfUnsupportedMinOpsetVersion(15)
    def test_tuple_of_optional_default_tensor_script(self):
        class Model(torch.nn.Module):
            def forward(
                self,
                x,
                y: Tuple[Optional[Tensor], Optional[Tensor]] = (
                    torch.zeros(2, 3),
                    torch.zeros(2, 3),
                ),
            ):
                y0, y1 = y
                if y0 is not None:
                    return x + y0
                if y1 is not None:
                    return x + y1
                return x

        x = torch.randn(2, 3)
        y0 = torch.randn(2, 3)
        y1 = torch.randn(2, 3)
        model = torch.jit.script(Model())
        with self.assertRaisesRegex(
            ValueError, "args contained 1 None's after flattening."
        ):
            self.run_test(model, (x, (None, y1)))
        self.run_test(model, (x, (y0, y1)))
        # export succeeds, but running ORT through run_test would fail because the exported model
        # has the inputs flattened into 3 inputs.
        torch.onnx.export(
            model, (x, {"y": (y0, y1)}), io.BytesIO(), opset_version=self.opset_version
        )

    def test_primitive_input_integer(self):
        class Model(torch.nn.Module):
            def forward(self, x: int, y):
                return x + y

        x = 3
        y = torch.randint(10, (2, 3, 4))
        self.run_test(Model(), (x, y))

    @skipDtypeChecking
    def test_primitive_input_floating(self):
        class Model(torch.nn.Module):
            def __init__(self):
                super().__init__()

            def forward(self, x: float, y):
                return x + y

        x = 3.0
        y = torch.randn(2, 3, 4)
        self.run_test(Model(), (x, y))

    def test_primitive_input_bool(self):
        class Model(torch.nn.Module):
            def __init__(self):
                super().__init__()

            def forward(self, flag: bool, x, y):
                if flag:
                    return x
                else:
                    return y

        flag = True
        x = torch.randn(2, 3, 4)
        y = torch.randn(2, 3, 4)
        self.run_test(torch.jit.script(Model()), (flag, x, y))

    @skipIfUnsupportedMinOpsetVersion(9)
    def test_cste_script(self):
        class MyModel(torch.jit.ScriptModule):
            @torch.jit.script_method
            def forward(self, x):
                return torch.zeros(x.size(0)), torch.ones(
                    (x.size(1), x.size(0)), dtype=torch.int64
                )

        x = torch.randn(3, 4)
        self.run_test(MyModel(), x, input_names=["x"], dynamic_axes={"x": [0, 1]})
        self.run_test(MyModel(), x, remained_onnx_input_idx=[])

    def test_scalar_tensor(self):
        class test(torch.nn.Module):
            def forward(self, input):
                return torch.scalar_tensor(input.size(0)), torch.scalar_tensor(
                    input.size(1), dtype=torch.int64
                )

        x = torch.randn(2, 3, 4)
        y = torch.randn(7, 8, 9)
        model = test()
        self.run_test(
            model,
            x,
            additional_test_inputs=[y],
            input_names=["input_1"],
            dynamic_axes={"input_1": [0, 1, 2]},
        )

    def test_tensor(self):
        class ScalarInputModel(torch.jit.ScriptModule):
            @torch.jit.script_method
            def forward(self, input):
                return torch.tensor(input.shape[1])

        x = torch.randn(3, 4)
        self.run_test(
            ScalarInputModel(), x, input_names=["x"], dynamic_axes={"x": [0, 1]}
        )
        self.run_test(ScalarInputModel(), x, remained_onnx_input_idx=[])

        class TensorInputModel(torch.jit.ScriptModule):
            @torch.jit.script_method
            def forward(self, input):
                return torch.tensor([input.shape[0], input.shape[1]])

        x = torch.randn(3, 4)
        self.run_test(
            TensorInputModel(), x, input_names=["x"], dynamic_axes={"x": [0, 1]}
        )
        self.run_test(TensorInputModel(), x, remained_onnx_input_idx=[])

        class FloatInputModel(torch.jit.ScriptModule):
            @torch.jit.script_method
            def forward(self, input):
                return torch.tensor([float(input)])

        x = torch.randn(1)
        self.run_test(FloatInputModel(), x)

        class InputWithDtypeModel(torch.jit.ScriptModule):
            @torch.jit.script_method
            def forward(self, input):
                return torch.tensor(input.shape[1], dtype=torch.long)

        x = torch.randn(3, 4)
        self.run_test(
            InputWithDtypeModel(), x, input_names=["x"], dynamic_axes={"x": [0, 1]}
        )
        self.run_test(InputWithDtypeModel(), x, remained_onnx_input_idx=[])

        class MixedInputModel(torch.jit.ScriptModule):
            @torch.jit.script_method
            def forward(self, input):
                return torch.tensor([input.shape[0], int(input)])

        x = torch.randn(1)
        self.run_test(MixedInputModel(), x)

    def test_hardtanh(self):
        model = torch.nn.Hardtanh(-1.5, 2.5)
        x = torch.arange(-5, 5).to(dtype=torch.float32)
        self.run_test(model, x)

    def test_hardtanh_script_with_default_values(self):
        class MyModel(torch.jit.ScriptModule):
            @torch.jit.script_method
            def forward(self, x):
                return torch.nn.functional.hardtanh(x)

        x = torch.arange(-5, 5).to(dtype=torch.float32)
        self.run_test(MyModel(), x)

    def test_hardswish(self):
        model = torch.nn.Hardswish()

        x = torch.rand(3, 3).to(dtype=torch.float32)
        self.run_test(model, x)

        # Testing edge cases
        x = torch.tensor(3).to(dtype=torch.float32)
        self.run_test(model, x)
        x = torch.tensor(-3).to(dtype=torch.float32)
        self.run_test(model, x)

    def test_hardswish_script(self):
        class MyModel(torch.jit.ScriptModule):
            @torch.jit.script_method
            def forward(self, x):
                return torch.nn.functional.hardswish(x)

        x = torch.rand(3, 3).to(dtype=torch.float32)
        self.run_test(MyModel(), x)

    def test_hardsigmoid(self):
        model = torch.nn.Hardsigmoid()

        x = torch.rand(3, 3).to(dtype=torch.float32)
        self.run_test(model, x)

        # corner cases
        x = torch.tensor(3).to(dtype=torch.float32)
        self.run_test(model, x)
        x = torch.tensor(-3).to(dtype=torch.float32)
        self.run_test(model, x)

    def test_tanhshrink(self):
        model = torch.nn.Tanhshrink()

        x = torch.rand(3, 3).to(dtype=torch.float32)
        self.run_test(model, x)

    @skipIfUnsupportedMinOpsetVersion(9)
    def test_hardshrink(self):
        model = torch.nn.Hardshrink()

        x = torch.rand(3, 3).to(dtype=torch.float32)
        self.run_test(model, x)

        # Testing edge cases
        x = torch.tensor(0.5).to(dtype=torch.float32)
        self.run_test(model, x)
        x = torch.tensor(-0.5).to(dtype=torch.float32)
        self.run_test(model, x)

    @skipIfUnsupportedMinOpsetVersion(9)
    def test_hardshrink_dtype(self):
        x = torch.rand(3, 3).to(dtype=torch.float64)
        self.run_test(torch.nn.Hardshrink(), x)

    @skipIfUnsupportedMinOpsetVersion(9)
    def test_softshrink(self):
        model = torch.nn.Softshrink()

        x = torch.rand(3, 3).to(dtype=torch.float32)
        self.run_test(model, x)

        # Testing edge cases
        x = torch.tensor(0.5).to(dtype=torch.float32)
        self.run_test(model, x)
        x = torch.tensor(-0.5).to(dtype=torch.float32)
        self.run_test(model, x)

    @skipIfUnsupportedMinOpsetVersion(9)
    def test_softshrink_dtype(self):
        x = torch.rand(3, 3).to(dtype=torch.float64)
        self.run_test(torch.nn.Softshrink(), x)

    def test_clamp(self):
        class ClampModel(torch.nn.Module):
            def forward(self, x):
                return x.clamp(-0.5, 0.5)

        x = torch.randn(3, 4)
        self.run_test(ClampModel(), x)

        class ClampMinModel(torch.nn.Module):
            def forward(self, x):
                return x.clamp(min=-0.5)

        x = torch.randn(3, 4)
        self.run_test(ClampMinModel(), x)

        class ClampMaxModel(torch.nn.Module):
            def forward(self, x):
                return x.clamp(max=0.5)

        x = torch.randn(3, 4)
        self.run_test(ClampMaxModel(), x)

    @skipIfUnsupportedMinOpsetVersion(8)
    def test_clamp_dyn(self):
        class ClampMaxModel(torch.jit.ScriptModule):
            @torch.jit.script_method
            def forward(self, x):
                return x.clamp(None, x.size(0))

        x = torch.arange(16).view(4, 4).float()
        self.run_test(ClampMaxModel(), x)

        class ClampMinModel(torch.jit.ScriptModule):
            @torch.jit.script_method
            def forward(self, x):
                return x.clamp(x.size(0), None)

        x = torch.arange(16).view(4, 4).float()
        self.run_test(ClampMinModel(), x)

        class ClampMinMaxModel(torch.jit.ScriptModule):
            @torch.jit.script_method
            def forward(self, x):
                return x.clamp(x.size(0), x.size(1))

        x = torch.arange(16).view(2, 8).float()
        self.run_test(ClampMinMaxModel(), x)

        class ClampTensorModel(torch.nn.Module):
            def forward(self, x, min, max):
                return x.clamp(min, max)

        x = torch.randn(3, 4)
        y = torch.randn(3, 4)
        z = torch.randn(3, 4)
        self.run_test(ClampTensorModel(), (x, y, z))

        class ClampTensorMinModel(torch.nn.Module):
            def forward(self, x, min):
                return x.clamp(min=min)

        self.run_test(ClampTensorMinModel(), (x, y))

        class ClampTensorMaxModel(torch.nn.Module):
            def forward(self, x, max):
                return x.clamp(max=max)

        self.run_test(ClampTensorMaxModel(), (x, z))

    @skipIfUnsupportedMinOpsetVersion(9)
    def test_full_trace(self):
        class FullModel(torch.nn.Module):
            def forward(self, x):
                return torch.full((3, 4), x, dtype=torch.long)

        x = torch.tensor(12)
        self.run_test(FullModel(), x)

    @skipIfUnsupportedMinOpsetVersion(9)
    def test_full_script(self):
        class FullModelScripting(torch.jit.ScriptModule):
            @torch.jit.script_method
            def forward(self, x):
                return torch.full((3, 4), x, dtype=torch.long)

        x = torch.tensor(12)
        self.run_test(FullModelScripting(), x)

    def test_fuse_addmm(self):
        class AddmmModel(torch.nn.Module):
            def forward(self, x):
                return torch.mm(x, x) + x

        x = torch.ones(3, 3)
        self.run_test(AddmmModel(), x)

    def test_maxpool(self):
        model = torch.nn.MaxPool1d(2, stride=1)
        x = torch.randn(20, 16, 50)
        self.run_test(model, x)

    def test_conv(self):
        class TraceModel(torch.nn.Module):
            def __init__(self):
                super().__init__()
                self.conv1 = torch.nn.Conv1d(16, 33, 3, stride=2)
                self.conv2 = torch.nn.Conv2d(
                    16, 33, (3, 5), stride=(2, 1), padding=(4, 2), dilation=(3, 1)
                )
                self.conv3 = torch.nn.Conv3d(
                    16, 33, (3, 5, 2), stride=(2, 1, 1), padding=(4, 2, 0)
                )

            def forward(self, input1, input2, input3):
                return self.conv1(input1), self.conv2(input2), self.conv3(input3)

        x1 = torch.randn(20, 16, 50)
        x2 = torch.randn(20, 16, 50, 50)
        x3 = torch.randn(20, 16, 10, 50, 50)

        self.run_test(TraceModel(), (x1, x2, x3), atol=10e-5)

    def test_conv_shape_inference(self):
        class Model(torch.nn.Module):
            def __init__(self):
                super().__init__()
                self.conv2 = torch.nn.Conv2d(
                    16, 33, (3, 5), stride=(2, 1), padding=(4, 2), dilation=(3, 1)
                )

            def forward(self, input):
                return self.conv2(input) + 2

        x = torch.randn(20, 16, 50, 100)
        self.run_test(
            Model(), x, atol=10e-5, input_names=["x"], dynamic_axes={"x": [0]}
        )

    def test_conv_transpose(self):
        class TraceModel(torch.nn.Module):
            def __init__(self):
                super().__init__()
                self.conv1 = torch.nn.ConvTranspose1d(16, 33, 3, stride=2)
                self.conv2 = torch.nn.ConvTranspose2d(
                    16, 33, (3, 5), stride=(2, 1), padding=(4, 2), dilation=(3, 1)
                )
                self.conv3 = torch.nn.ConvTranspose3d(
                    16, 33, (3, 5, 2), stride=(2, 1, 1), padding=(4, 2, 0)
                )

            def forward(self, input1, input2, input3):
                return self.conv1(input1), self.conv2(input2), self.conv3(input3)

        x1 = torch.randn(20, 16, 10)
        x2 = torch.randn(20, 16, 10, 10)
        x3 = torch.randn(20, 16, 10, 10, 10)

        self.run_test(TraceModel(), (x1, x2, x3), atol=10e-5)

    def test_numpy_T(self):
        class NumpyTranspose(torch.nn.Module):
            def forward(self, x):
                return x.T

        self.run_test(NumpyTranspose(), torch.randn(4, 7))
        self.run_test(NumpyTranspose(), torch.tensor(-42.0))

    # Conversion of Transpose depends on input shape to be known.
    # The following test only works when onnx shape inference is enabled.
    def test_transpose_infer_shape(self):
        class TransposeModule(torch.jit.ScriptModule):
            def __init__(self):
                super().__init__()
                self.conv = torch.nn.Conv2d(3, 1, 3, stride=2)

            @torch.jit.script_method
            def forward(self, x):
                x = self.conv(x)
                return x.transpose(0, 1)

        x = torch.randn(32, 3, 64, 64)
        y = torch.randn(16, 3, 8, 64)
        self.run_test(
            TransposeModule(),
            x,
            input_names=["x"],
            dynamic_axes={"x": [0, 2]},
            additional_test_inputs=[y],
        )

    def squeeze_model_tests(self, d, x1, x2):
        class Squeeze(torch.nn.Module):
            def __init__(self, d):
                super().__init__()
                self.d = d

            def forward(self, x):
                if self.d is not None:
                    return torch.squeeze(x, dim=self.d)
                else:
                    return torch.squeeze(x)

        x2 = [] if x2 is None else [x2]
        if len(x2) > 0:
            self.run_test(
                Squeeze(d),
                x1,
                input_names=["input"],
                dynamic_axes={"input": {0: "0", 1: "1", 2: "2"}},
                additional_test_inputs=x2,
            )
        else:
            self.run_test(Squeeze(d), x1)

    def test_squeeze_without_no_op(self):
        x = torch.randn(2, 1, 4)
        self.squeeze_model_tests(1, x, None)

    @skipIfUnsupportedMinOpsetVersion(11)
    def test_squeeze_dynamic(self):
        x_squeeze = torch.randn(2, 1, 4)
        x_noop = torch.randn(2, 2, 3)
        self.squeeze_model_tests(1, x_squeeze, x_noop)

    def test_squeeze_neg_without_no_op(self):
        x = torch.randn(2, 1, 4)
        self.squeeze_model_tests(-2, x, None)

    @skipIfUnsupportedMinOpsetVersion(11)
    def test_squeeze_neg(self):
        x_squeeze = torch.randn(2, 1, 4)
        x_noop = torch.randn(2, 2, 3)
        self.squeeze_model_tests(-2, x_squeeze, x_noop)

    def test_squeeze_all_dims(self):
        x_squeeze = torch.randn(2, 1, 4)
        x_noop = torch.randn(2, 2, 3)
        self.squeeze_model_tests(None, x_squeeze, x_noop)

    @skipIfUnsupportedMinOpsetVersion(11)
    def test_squeeze_no_op(self):
        x_noop = torch.randn(2, 1, 4)
        x_squeeze = torch.randn(2, 2, 1)
        self.squeeze_model_tests(2, x_noop, x_squeeze)

    @skipIfUnsupportedMinOpsetVersion(11)
    def test_squeeze_runtime_dim(self):
        class Squeeze(torch.nn.Module):
            def forward(self, d1, d2):
                t = torch.zeros(d1[0], d2[0])
                return t.squeeze(0)

        d1 = torch.tensor([1])
        d3 = torch.tensor([3])
        d4 = torch.tensor([4])
        self.run_test(Squeeze(), (d1, d4), additional_test_inputs=[(d3, d4)])
        self.run_test(Squeeze(), (d3, d4), additional_test_inputs=[(d1, d3)])

    def test_squeeze(self):
        class Squeeze(torch.nn.Module):
            def forward(self, x):
                return torch.squeeze(x, dim=-2)

        x = torch.randn(2, 1, 4)
        self.run_test(Squeeze(), x)

    @skipIfUnsupportedMinOpsetVersion(13)
    def test_squeeze_dynamic_dim(self):
        class Squeeze(torch.nn.Module):
            def forward(self, x, dim: int):
                return torch.squeeze(x, dim)

        x = torch.randn(2, 1, 4)
        dim = 1
        self.run_test(Squeeze(), (x, dim))

    def test_unsqueeze(self):
        class Unsqueeze(torch.nn.Module):
            def forward(self, x):
                return torch.unsqueeze(x, dim=-2)

        x = torch.randn(2, 3, 4)
        self.run_test(Unsqueeze(), x)

    @skipIfUnsupportedMinOpsetVersion(13)
    def test_unsqueeze_dynamic_dim(self):
        class Unsqueeze(torch.nn.Module):
            def forward(self, x, dim: int):
                return torch.unsqueeze(x, dim)

        x = torch.randn(2, 1, 4)
        dim = -1
        self.run_test(Unsqueeze(), (x, dim))

    def test_maxpool_default_stride(self):
        class MaxPoolModel(torch.nn.Module):
            def forward(self, x):
                return torch.nn.functional.max_pool2d(x, 2)

        model = MaxPoolModel()
        x = torch.randn(10, 20, 16, 50)
        self.run_test(model, x)

    @skipIfUnsupportedMinOpsetVersion(8)
    def test_maxpool_adaptive(self):
        model = torch.nn.AdaptiveMaxPool1d((5), return_indices=False)
        x = torch.randn(20, 16, 50, requires_grad=True)
        y = torch.randn(32, 16, 50, requires_grad=True)
        self.run_test(
            model,
            x,
            input_names=["x"],
            dynamic_axes={"x": [0]},
            additional_test_inputs=[y],
        )

    def test_maxpool_2d(self):
        model = torch.nn.MaxPool2d(5, padding=(1, 2))
        x = torch.randn(1, 20, 16, 50, requires_grad=True)
        self.run_test(model, x)

    def test_maxpool_1d_ceil(self):
        model = torch.nn.MaxPool1d(3, 2, ceil_mode=True)
        x = torch.randn(20, 16, 50)
        self.run_test(model, x)

    def test_maxpool_2d_ceil(self):
        model = torch.nn.MaxPool2d(3, 2, ceil_mode=True)
        x = torch.randn(20, 16, 50, 32)
        self.run_test(model, x)

    def test_maxpool_3d_ceil(self):
        model = torch.nn.MaxPool3d(3, 2, ceil_mode=True)
        x = torch.randn(20, 16, 50, 44, 31)
        self.run_test(model, x)

    @skipIfUnsupportedMinOpsetVersion(8)
    def test_maxpool_with_indices(self):
        model = torch.nn.MaxPool1d(2, stride=1, return_indices=True)
        x = torch.randn(20, 16, 50)
        self.run_test(model, x)

    @skipIfUnsupportedMinOpsetVersion(10)
    def test_maxpool_dilation(self):
        model = torch.nn.MaxPool1d(2, stride=1, dilation=2)
        x = torch.randn(20, 16, 50)
        self.run_test(model, x)

    def test_avgpool_default_stride(self):
        class AvgPoolModel(torch.nn.Module):
            def forward(self, x):
                return torch.nn.functional.avg_pool2d(x, 2)

        model = AvgPoolModel()
        x = torch.randn(10, 20, 16, 50)
        self.run_test(model, x)

    def test_avgpool(self):
        model = torch.nn.AvgPool1d(2, stride=1)
        x = torch.randn(20, 16, 50)
        self.run_test(model, x)

    def test_avgpool_1d_ceil(self):
        model = torch.nn.AvgPool1d(3, 2, ceil_mode=True)
        x = torch.randn(1, 1, 7)
        self.run_test(model, x)

    def test_avgpool_2d_ceil(self):
        model = torch.nn.AvgPool2d(3, 2, ceil_mode=True)
        x = torch.randn(20, 16, 50, 32)
        self.run_test(model, x)

    def test_avgpool_3d_ceil(self):
        model = torch.nn.AvgPool3d(3, 2, ceil_mode=True)
        x = torch.randn(20, 16, 50, 44, 31)
        y = torch.randn(32, 8, 50, 44, 31)
        self.run_test(
            model,
            x,
            input_names=["x"],
            dynamic_axes={"x": [0, 1]},
            additional_test_inputs=[y],
        )

    @skipIfUnsupportedMinOpsetVersion(9)
    def test_floating_point(self):
        class FloatingPoint(torch.jit.ScriptModule):
            @torch.jit.script_method
            def forward(self, x):
                if x.is_floating_point():
                    return x.new_zeros(x.shape)
                return x.new_zeros(x.shape)

        x = torch.randn(2, 3, 4)
        self.run_test(
            FloatingPoint(), x, input_names=["x"], dynamic_axes={"x": [0, 1, 2]}
        )
        self.run_test(FloatingPoint(), x, remained_onnx_input_idx=[])

        class FloatingPoint(torch.jit.ScriptModule):
            @torch.jit.script_method
            def forward(self, x):
                if x.size(0) > 1:
                    a = x + 2
                    if a.is_floating_point():
                        return x + 1
                    return x + 1
                return x

        x = torch.randn(2, 3, 4)
        self.run_test(FloatingPoint(), x)

    # Operator rank mismatch between outputs of two branches for opsets below 11.
    @skipIfUnsupportedMinOpsetVersion(11)
    def test_floating_point_infer_dtype(self):
        class FloatingPoint(torch.jit.ScriptModule):
            @torch.jit.script_method
            def forward(self, x):
                if x.size(0) > 1:
                    a = x + 2
                    if a.is_floating_point():
                        return x.new_zeros(x.shape[1:])
                    return x.new_zeros(x.shape)
                return x

        x = torch.randn(2, 3, 4)
        self.run_test(
            FloatingPoint(), x, input_names=["x"], dynamic_axes={"x": [0, 1, 2]}
        )
        self.run_test(FloatingPoint(), x, remained_onnx_input_idx=[])

        class FloatingPoint(torch.jit.ScriptModule):
            @torch.jit.script_method
            def forward(self, x):
                if x.size(0) > 1:
                    a = x + 2
                    if a.is_floating_point():
                        return x + 1
                    return x
                return x

        x = torch.randn(2, 3, 4).to(torch.int32)
        self.run_test(FloatingPoint(), x)

    @skipIfUnsupportedMinOpsetVersion(12)
    def test_prim_min(self):
        @torch.jit.script
        def list_append(boxes: List[Tensor]):
            temp = []
            for i, b in enumerate(
                boxes
            ):  # enumerate is creating a prim::min op in torch graph
                temp.append(torch.full_like(b[:, 1], i))
            return temp[0]

        class Min(torch.nn.Module):
            def forward(self, x):
                boxes = [x for _ in range(3)]
                return list_append(boxes)

        x = torch.rand(5, 5)
        self.run_test(Min(), (x,))

        class M(torch.jit.ScriptModule):
            @torch.jit.script_method
            def forward(self, x):
                i = 3
                return min(x[i], i)

        x = torch.arange(6, dtype=torch.int64)
        self.run_test(M(), (x,))

    def test_arithmetic(self):
        class ArithmeticModule(torch.nn.Module):
            def forward(self, x):
                x = x + 2
                x = x - 4
                x = x * 6
                x = x / 8
                return x

        x = torch.randn(2, 3, 4)
        self.run_test(ArithmeticModule(), x)

    def test_arithmetic_prim_long(self):
        class ArithmeticModule(torch.nn.Module):
            def forward(self, x, y: int):
                x = x + y
                x = x - y
                x = x * (y * 3)
                x = x / (y * 4)
                return x

        x = torch.randn(2, 3, 4)
        y = 2
        self.run_test(ArithmeticModule(), (x, y))

        class ArithmeticModule(torch.nn.Module):
            def forward(self, x):
                x = x + 2
                x = x - 3
                return x.shape[0]

        x = torch.randn(2, 3, 4)
        self.run_test(ArithmeticModule(), x, remained_onnx_input_idx=[])

    @skipDtypeChecking
    def test_arithmetic_prim_float(self):
        class ArithmeticModule(torch.nn.Module):
            def forward(self, x, y: float):
                x = x + y
                x = x - y
                x = x * (y * 3)
                x = x / (y * 4)
                return x

        x = torch.randn(2, 3, 4)
        y = 2.5
        self.run_test(ArithmeticModule(), (x, y))

        class ArithmeticModule(torch.nn.Module):
            def forward(self, x):
                x = x + 2
                x = x - 3
                return x.shape[1] / 2

        x = torch.randn(2, 3, 4)
        self.run_test(ArithmeticModule(), x, remained_onnx_input_idx=[])

    @skipDtypeChecking
    def test_arithmetic_prim_bool(self):
        class ArithmeticModule(torch.nn.Module):
            def forward(self, x, y: int, z: bool, t: float):
                x = x + y
                x = x - y
                if z:
                    x = x * (y * 3)
                    x = x / (y * 4)
                return x / t, z

        x = torch.randn(2, 3, 4)
        y = 2
        z = False
        t = 2.5
        self.run_test(ArithmeticModule(), (x, y, z, t))

        class ArithmeticModule(torch.nn.Module):
            def forward(self, x: int, y: int):
                return x == y

        x = 3
        y = 2
        self.run_test(ArithmeticModule(), (x, y))

    # Outputs that are always None are removed.
    # We don't know Optional.elem_type, so we can't construct a valid Optional.
    # Tests for Optional outputs (control flow with None in one branch,
    # not-None in another) are in test_pytorch_onnx_no_runtime.py.
    def test_tuple_with_none_outputs(self):
        class TupleModel(torch.nn.Module):
            def forward(self, x):
                return (x, (x, None, (x, None)))

        x = torch.randn(3, 4)
        self.run_test(TupleModel(), (x,))

    # In scripting the first transpose node do not carry shape and dtype info.
    # The following test only works when onnx shape inference is enabled.
    def test_arithmetic_infer_dtype(self):
        class ArithmeticModule(torch.jit.ScriptModule):
            @torch.jit.script_method
            def forward(self, x):
                x = x.t()
                x = x + 2
                x = x - 4
                x = x * 6
                x = x / 8
                return x

        x = torch.randn(2, 3)
        self.run_test(ArithmeticModule(), x)

    @unittest.skip("Floor division on ONNX is inconsistent with eager (see #78411)")
    def test_floor_div(self):
        class FloorDivModule(torch.nn.Module):
            def forward(self, x, y):
                return (
                    x // 3,
                    x // 2.0,
                    x.to(dtype=torch.float64) // 3,
                    x.to(dtype=torch.float64) // 2.0,
                    x.to(dtype=torch.int64) // 3,
                    x.to(dtype=torch.int64) // 2.0,
                    x // (y + 1.0).to(dtype=torch.int64),
                    x // y,
                    x.to(dtype=torch.float64) // y.to(dtype=torch.int64),
                    x.to(dtype=torch.float64) // y.to(dtype=torch.float64),
                    x.to(dtype=torch.int64) // y.to(dtype=torch.int64),
                    x.to(dtype=torch.int64) // y,
                )

        x = torch.arange(-2, 4).reshape(2, 3, 1)
        y = torch.arange(1, 2 * 3 * 4 + 1).reshape(2, 3, 4)
        self.run_test(FloorDivModule(), (x, y))

    @unittest.skip("Floor division on ONNX is inconsistent with eager (see #78411)")
    def test_floor_div_script(self):
        class FloorDivModule(torch.jit.ScriptModule):
            @torch.jit.script_method
            def forward(self, x, y):
                return x // 3, x // 2.0, x // y

        x = torch.arange(-2, 4).reshape(2, 3, 1)
        y = torch.randn(2, 3, 4)
        self.run_test(FloorDivModule(), (x, y))

    @unittest.skip("Floor division on ONNX is inconsistent with eager (see #78411)")
    @skipIfUnsupportedMinOpsetVersion(9)
    def test_floordiv(self):
        class FloordivModule(torch.nn.Module):
            def forward(self, x):
                return x.new_zeros(x.size(2) // x.size(1))

        x = torch.randn(2, 3, 4)
        self.run_test(
            FloordivModule(), x, input_names=["x"], dynamic_axes={"x": [0, 1, 2]}
        )
        self.run_test(FloordivModule(), (x,), remained_onnx_input_idx=[])

    def test_div(self):
        class DivModule(torch.nn.Module):
            def forward(self, x, y):
                return x / y, torch.true_divide(x, y)

        x = torch.randn(2, 3, 4).to(torch.int)
        y = torch.arange(1, 2 * 3 * 4 + 1).reshape(2, 3, 4).to(torch.int)
        self.run_test(DivModule(), (x, y))
        self.run_test(DivModule(), (x.float(), y.float()))

    # Note: div cannot (generally) be exported via scripting
    # since its type promotion logic is dependent on knowing the scalar types
    # of the input tensors. That is, the ONNX graph is dependent on the
    # data type of the inputs. This makes it appropriate for tracing only.
    def test_div_promotion_trace(self):
        class DivModule(torch.nn.Module):
            def forward(self, x, y):
                return x / y, torch.true_divide(x, y)

        x = torch.randn(2, 3, 4).to(torch.int)
        y = torch.arange(1, 2 * 3 * 4 + 1).reshape(2, 3, 4).to(torch.int)

        prev_default = torch.get_default_dtype()

        torch.set_default_dtype(torch.float)
        self.run_test(torch.jit.trace(DivModule(), (x, y)), (x, y))

        torch.set_default_dtype(torch.double)
        self.run_test(torch.jit.trace(DivModule(), (x, y)), (x, y))

        torch.set_default_dtype(prev_default)

    # In scripting x, y do not carry shape and dtype info.
    # The following test only works when onnx shape inference is enabled.
    def test_div_promotion_script(self):
        class DivModule(torch.nn.Module):
            def forward(self, x, y):
                # Add transpose to hide shape/type information
                # Otherwise shape and type are still avaiable from input.
                x = x.transpose(1, 2)
                y = y.transpose(1, 2)
                return x / y, torch.true_divide(x, y)

        x = torch.randn(2, 3, 4).to(torch.int)
        y = torch.arange(1, 2 * 3 * 4 + 1).reshape(2, 3, 4).to(torch.int)

        prev_default = torch.get_default_dtype()

        # 1. x,y are int, and output is float.
        #    This can be handled by the default case, where both are cast to float.
        #    It works even if type of x, y are unknown.
        torch.set_default_dtype(torch.float)
        self.run_test(torch.jit.script(DivModule()), (x, y))

        # 2. x,y are int, and output is double.
        #    This can be handled by the default case, where both are cast to double.
        #    It works even if type of x, y are unknown.
        torch.set_default_dtype(torch.double)
        self.run_test(torch.jit.script(DivModule()), (x, y))

        # 3. x is int, y is double, and output is double.
        #    This can only be handled when both type of x and y are known.
        torch.set_default_dtype(prev_default)
        x = torch.randn(2, 3, 4).to(torch.int)
        y = torch.arange(1, 2 * 3 * 4 + 1).reshape(2, 3, 4).to(torch.double)
        self.run_test(torch.jit.script(DivModule()), (x, y))

    @skipDtypeChecking
    def test_div_rounding_mode(self):
        class TrueDivModule(torch.nn.Module):
            def forward(self, x, y):
                return (
                    x.div(y, rounding_mode=None),
                    torch.div(x, y, rounding_mode=None),
                )

        class TruncDivModule(torch.nn.Module):
            def forward(self, x, y):
                return (
                    x.div(y, rounding_mode="trunc"),
                    torch.div(x, y, rounding_mode="trunc"),
                )

        class FloorDivModule(torch.nn.Module):
            def forward(self, x, y):
                return (
                    x.div(y, rounding_mode="floor"),
                    torch.div(x, y, rounding_mode="floor"),
                )

        modules = [TrueDivModule(), TruncDivModule(), FloorDivModule()]

        x = (torch.randn(2, 3, 4) * 100).to(torch.int)
        y = torch.arange(1, 2 * 3 * 4 + 1).reshape(2, 3, 4).to(torch.int)

        for module in modules:
            self.run_test(module, (x, y))
            self.run_test(torch.jit.trace(module, (x, y)), (x, y))
            self.run_test(torch.jit.script(module), (x, y))

        x = torch.randn(2, 3, 4)
        y = torch.rand(2, 3, 4) * 10.0 + 0.1

        for module in modules:
            self.run_test(module, (x, y))
            self.run_test(torch.jit.trace(module, (x, y)), (x, y))
            self.run_test(torch.jit.script(module), (x, y))

    def test_slice_trace(self):
        class MyModule(torch.nn.Module):
            def forward(self, x):
                return x[0:1]

        x = torch.randn(3)
        self.run_test(MyModule(), x)

    def test_slice_neg(self):
        class NegSlice(torch.nn.Module):
            def forward(self, x):
                return x[-1:]

        x = torch.randn(3, 4, 5)
        self.run_test(NegSlice(), x)

    def test_slice_neg_large(self):
        class NegSlice(torch.nn.Module):
            def forward(self, x):
                return x[:, :, -3:-1, :, -1]

        x = torch.randn(3, 4, 5, 6, 7)
        self.run_test(NegSlice(), x)

    def test_slice_neg_large_negone(self):
        class NegSlice(torch.nn.Module):
            def forward(self, x):
                return x[:, :, :, :, -1]

        x = torch.randn(3, 4, 5, 6, 7)
        self.run_test(NegSlice(), x)

    @skipIfUnsupportedMinOpsetVersion(11)
    def test_slice_with_input_index(self):
        class InputIndexSlice(torch.nn.Module):
            def forward(self, x, y):
                x[: y.size(0), 0, :] = y
                return x

        x = torch.zeros((56, 6, 256))
        y = torch.rand((22, 256))
        self.run_test(InputIndexSlice(), (x, y))

    @skipIfUnsupportedMinOpsetVersion(10)
    @skipScriptTest()  # scripting tuple/list append
    def test_slice_dynamic(self):
        class DynamicSliceExportMod(torch.nn.Module):
            def forward(self, x):
                results = []
                for i in range(4):
                    results.append(x[: x.size(0) - i, i : x.size(2), i:3])
                return tuple(results)

        x = torch.rand(5, 5, 5)
        y = torch.randn(6, 7, 8)
        self.run_test(
            DynamicSliceExportMod(),
            x,
            additional_test_inputs=[y],
            input_names=["input_1"],
            output_names=["output_1"],
            dynamic_axes={"input_1": [0, 1, 2], "output_1": [0, 1, 2]},
        )

    @skipIfUnsupportedMinOpsetVersion(10)
    def test_slice_dynamic_script(self):
        class DynamicSliceModel(torch.jit.ScriptModule):
            @torch.jit.script_method
            def forward(self, x):
                return x[1 : x.size(1)]

        x = torch.rand(1, 2)
        self.run_test(DynamicSliceModel(), x)

    @skipIfUnsupportedMinOpsetVersion(10)
    def test_slice_dynamic_shape_script(self):
        class DynamicSliceModel(torch.nn.Module):
            def forward(self, x):
                return x.new_zeros(x.shape[1 : x.size(2)])

        x = torch.rand(1, 2, 3, 4)
        self.run_test(
            DynamicSliceModel(), x, input_names=["x"], dynamic_axes={"x": [0, 1, 2, 3]}
        )
        self.run_test(DynamicSliceModel(), x, remained_onnx_input_idx=[])

    @skipIfUnsupportedMinOpsetVersion(10)
    @skipScriptTest()  # scripting tuple/list append
    def test_slice_dynamic_to_end(self):
        class DynamicSliceExportMod(torch.nn.Module):
            def forward(self, x):
                results = []
                for i in range(4):
                    results.append(x[:, i:, x.size(2) - 5])
                return tuple(results)

        x = torch.rand(5, 5, 5)
        self.run_test(
            DynamicSliceExportMod(),
            x,
            dynamic_axes={"input_1": [0, 1, 2], "output_1": [0, 1, 2]},
        )

    def test_square(self):
        class Square(torch.nn.Module):
            def forward(self, x):
                return torch.square(x)

        x = torch.randn(2, 3, 4)
        self.run_test(Square(), x)

    @skipIfUnsupportedMinOpsetVersion(9)
    def test_arange_dynamic(self):
        class ArangeModel(torch.nn.Module):
            def forward(self, input):
                return (
                    torch.arange(input.shape[0]),
                    torch.arange(12),
                    torch.arange(start=input.shape[0], end=input.shape[0] + 5),
                )

        x = torch.randn(5, 3, 2)
        y = torch.randn(8, 3, 2)
        self.run_test(
            ArangeModel(),
            x,
            additional_test_inputs=[y],
            input_names=["input_1"],
            output_names=["output_1", "output_2", "output_3"],
            dynamic_axes={"input_1": [0], "output_1": [0]},
        )
        self.run_test(
            torch.jit.script(ArangeModel()),
            x,
            additional_test_inputs=[y],
            input_names=["input_1"],
            output_names=["output_1", "output_2", "output_3"],
            dynamic_axes={"input_1": [0], "output_1": [0]},
        )

    @skipIfUnsupportedMinOpsetVersion(9)
    def test_dynamic_arange_out(self):
        class ArangeOutModel(torch.nn.Module):
            def forward(self, end):
                out_t = torch.tensor([1], dtype=torch.int64)
                return torch.arange(end, out=out_t)

        x = torch.tensor(8)
        self.run_test(ArangeOutModel(), (x))

    @skipIfUnsupportedMinOpsetVersion(9)
    def test_dynamic_arange_start_out(self):
        class ArangeStartOutModel(torch.nn.Module):
            def forward(self, start, end):
                out_t = torch.tensor([1], dtype=torch.int64)
                return torch.arange(start.size(0), end, out=out_t)

        x = torch.randn(2, 3, 4)
        y = torch.tensor(8)
        self.run_test(
            ArangeStartOutModel(),
            (x, y),
            input_names=["x", "y"],
            dynamic_axes={"x": [0, 1, 2]},
        )
        self.run_test(ArangeStartOutModel(), (x, y), remained_onnx_input_idx=[1])

    @skipIfUnsupportedMinOpsetVersion(9)
    def test_linspace(self):
        class LinspaceModel(torch.nn.Module):
            def forward(self, start, end, steps):
                return torch.linspace(start, end, steps)

        x = torch.tensor(3, dtype=torch.float)
        y = torch.tensor(10, dtype=torch.float)
        z = torch.tensor(5, dtype=torch.int)
        self.run_test(LinspaceModel(), (x, y, z))

    @skipIfUnsupportedMinOpsetVersion(9)
    def test_linspace_negative_start(self):
        class LinspaceModel(torch.nn.Module):
            def forward(self, start, end, steps):
                return torch.linspace(start, end, steps)

        x = torch.tensor(-1, dtype=torch.float)
        y = torch.tensor(1, dtype=torch.float)
        z = torch.tensor(6, dtype=torch.int)
        self.run_test(LinspaceModel(), (x, y, z))

    @skipIfUnsupportedMinOpsetVersion(9)
    def test_arange_with_floats_out(self):
        class ArangeModelEnd(torch.nn.Module):
            def forward(self, end):
                out_t = torch.tensor([1], dtype=torch.float)
                return torch.arange(end, out=out_t)

        y = torch.tensor(8.5, dtype=torch.float)
        self.run_test(ArangeModelEnd(), (y))

        class ArangeModelStep(torch.nn.Module):
            def forward(self, start, end):
                out_t = torch.tensor([1], dtype=torch.float)
                return torch.arange(start.size(0), end, 1.5, out=out_t)

        x = torch.randn(2, 3, 4)
        y = torch.tensor(8.5, dtype=torch.float)
        self.run_test(
            ArangeModelStep(),
            (x, y),
            input_names=["x", "y"],
            dynamic_axes={"x": [0, 1, 2]},
        )
        self.run_test(ArangeModelStep(), (x, y), remained_onnx_input_idx=[1])

    @skipIfUnsupportedMinOpsetVersion(9)
    def test_arange_with_floats(self):
        class ArangeModelEnd(torch.nn.Module):
            def forward(self, end):
                return torch.arange(end)

        y = torch.tensor(8.5, dtype=torch.float)
        self.run_test(ArangeModelEnd(), (y))

        class ArangeModelStep(torch.nn.Module):
            def forward(self, start, end):
                return torch.arange(start.size(0), end, 1.5)

        x = torch.randn(2, 3, 4)
        y = torch.tensor(8.5, dtype=torch.float)
        self.run_test(
            ArangeModelStep(),
            (x, y),
            input_names=["x", "y"],
            dynamic_axes={"x": [0, 1, 2]},
        )
        self.run_test(ArangeModelStep(), (x, y), remained_onnx_input_idx=[1])

        class ArangeModelStepNeg(torch.nn.Module):
            def forward(self, start, end):
                return torch.arange(end, start.size(0), -1.5)

        x = torch.randn(2, 3, 4)
        y = torch.tensor(8.5, dtype=torch.float)
        self.run_test(
            ArangeModelStepNeg(),
            (x, y),
            input_names=["x", "y"],
            dynamic_axes={"x": [0, 1, 2]},
        )
        self.run_test(ArangeModelStepNeg(), (x, y), remained_onnx_input_idx=[1])

        class ArangeModelStart(torch.nn.Module):
            def forward(self, start, end):
                return torch.arange(start.size(0), end)

        x = torch.randn(2, 3, 4)
        y = torch.tensor(8.5, dtype=torch.float)
        self.run_test(
            ArangeModelStart(),
            (x, y),
            input_names=["x", "y"],
            dynamic_axes={"x": [0, 1, 2]},
        )
        self.run_test(ArangeModelStart(), (x, y), remained_onnx_input_idx=[1])

    @skipIfUnsupportedMinOpsetVersion(9)
    def test_arange_with_floats_override(self):
        class ArangeModelEnd(torch.nn.Module):
            def forward(self, end):
                return torch.arange(end, dtype=torch.int64)

        y = torch.tensor(8.5, dtype=torch.float)
        self.run_test(ArangeModelEnd(), (y))

        class ArangeModelStep(torch.nn.Module):
            def forward(self, start, end):
                return torch.arange(start.size(0), end, 1.5, dtype=torch.int64)

        x = torch.randn(2, 3, 4)
        y = torch.tensor(8.5, dtype=torch.float)
        self.run_test(
            ArangeModelStep(),
            (x, y),
            input_names=["x", "y"],
            dynamic_axes={"x": [0, 1, 2]},
        )
        self.run_test(ArangeModelStep(), (x, y), remained_onnx_input_idx=[1])

    @skipIfUnsupportedMinOpsetVersion(11)
    def test_arange_out(self):
        class ArangeOutModel(torch.nn.Module):
            def forward(self, end):
                out_t = torch.tensor([1], dtype=torch.float)
                return torch.arange(end, out=out_t)

        x = torch.tensor(8.5, dtype=torch.float)
        self.run_test(ArangeOutModel(), (x))

    @skipIfUnsupportedMinOpsetVersion(11)
    def test_arange_start_out(self):
        class ArangeStartOutModel(torch.nn.Module):
            def forward(self, start, end):
                out_t = torch.tensor([1], dtype=torch.float)
                return torch.arange(start.size(0), end, out=out_t)

        x = torch.randn(2, 3, 4)
        y = torch.tensor(8.5, dtype=torch.float)
        self.run_test(
            ArangeStartOutModel(),
            (x, y),
            input_names=["x", "y"],
            dynamic_axes={"x": [0, 1, 2]},
        )
        self.run_test(ArangeStartOutModel(), (x, y), remained_onnx_input_idx=[1])

    @skipIfUnsupportedMinOpsetVersion(11)
    def test_arange_no_type(self):
        class ArangeModel(torch.nn.Module):
            def forward(self, end):
                return torch.arange(end), torch.arange(0, end)

        x = torch.tensor(6.2, dtype=torch.float)
        self.run_test(ArangeModel(), x)

    @skipIfUnsupportedMinOpsetVersion(9)
    def test_size(self):
        class SizeModel(torch.nn.Module):
            def forward(self, input):
                return (
                    torch.arange(input.size(0)),
                    torch.arange(input.size(-1)),
                    torch.ones(input.shape),
                )

        x = torch.randn(5, 3, 2)
        self.run_test(SizeModel(), x, input_names=["x"], dynamic_axes={"x": [0, 1, 2]})
        self.run_test(SizeModel(), x, remained_onnx_input_idx=[])

    @skipIfUnsupportedMinOpsetVersion(9)
    @skipScriptTest()  # x.stride() not scriptable
    def test_as_strided(self):
        class Model(torch.nn.Module):
            def forward(self, x):
                chunk_size = list(x.size())
                chunk_size[1] = chunk_size[1] * 2 - 1
                chunk_stride = list(x.stride())
                chunk_stride[1] = chunk_stride[1] // 2
                return x.as_strided(
                    (3, 3, 3), (1, 4, 2), storage_offset=2
                ), x.as_strided(chunk_size, chunk_stride)

        x = torch.randn(5, 8, 7)
        self.run_test(Model(), x)

    @skipScriptTest()  # Ellipses followed by tensor indexing not scriptable
    def test_tensor_index_advanced_indexing_ellipsis(self):
        class MyModel(torch.nn.Module):
            def forward(self, input):
                return input[..., torch.tensor([2, 1]), torch.tensor([0, 3])]

        m1 = torch.randn(3, 4, 5, 6, 7)
        self.run_test(MyModel(), (m1,))

    def test_tensor_index_advanced_indexing(self):
        class MyModel(torch.nn.Module):
            def forward(self, input):
                return input[
                    :,
                    torch.tensor([[0, 2], [1, 1]]),
                    :,
                    torch.tensor([2, 1]),
                    torch.tensor([0, 3]),
                ]

        m1 = torch.randn(3, 4, 5, 6, 7)
        self.run_test(MyModel(), (m1,))

        class MyModel(torch.nn.Module):
            def forward(self, input):
                return input[
                    :, torch.tensor([0, 2]), None, 2:4, torch.tensor([[1, 3], [4, 0]])
                ]

        self.run_test(MyModel(), (m1,))

        class MyModel(torch.nn.Module):
            def forward(self, input):
                return input[
                    :,
                    torch.tensor([0, 2]),
                    torch.tensor([1]),
                    2:4,
                    torch.tensor([[1], [4]]),
                ]

        self.run_test(MyModel(), (m1,))

    def test_tensor_index_advanced_indexing_consecutive(self):
        class MyModel(torch.nn.Module):
            def forward(self, input):
                return input[
                    :, torch.tensor([0, 2]), torch.tensor([[1, 3], [4, 0]]), None
                ]

        m1 = torch.randn(3, 4, 5, 6, 7)
        self.run_test(MyModel(), (m1,))

    @skipIfUnsupportedMinOpsetVersion(11)
    def test_index_put(self):
        class IndexPutModel(torch.nn.Module):
            def forward(self, x, ind, update):
                x[ind] = update
                return x

        x = torch.randn(3, 4)
        ind = torch.tensor([1], dtype=torch.long)
        update = torch.ones(4)
        self.run_test(IndexPutModel(), (x, ind, update))

    @skipIfUnsupportedMinOpsetVersion(11)
    def test_index_put_singular(self):
        class IndexPutBoolModel(torch.nn.Module):
            def forward(self, mask, indices):
                mask[indices] = True
                return mask

        mask = torch.zeros(100, dtype=torch.bool)
        indices = (torch.rand(25) * mask.shape[0]).to(torch.int64)
        self.run_test(IndexPutBoolModel(), (mask, indices))

        class IndexPutFloatModel(torch.nn.Module):
            def forward(self, mask, indices):
                mask[indices] = torch.tensor(5.5)
                return mask

        mask = torch.rand(100, dtype=torch.float)
        indices = (torch.rand(50) * mask.shape[0]).to(torch.int64)
        self.run_test(IndexPutFloatModel(), (mask, indices))

    @skipIfUnsupportedMinOpsetVersion(11)
    def test_index_put_accumulate(self):
        class IndexPutModel(torch.nn.Module):
            def forward(self, x, ind, update):
                return x.index_put((ind,), update, accumulate=True)

        x = torch.randn(3, 4)
        ind = torch.tensor([2], dtype=torch.long)
        update = torch.ones(4)
        self.run_test(IndexPutModel(), (x, ind, update))

    @skipIfUnsupportedMinOpsetVersion(11)
    def test_index_put_slice_index(self):
        class IndexPutModel(torch.nn.Module):
            def forward(self, x, update):
                x[1:2, 1:3, torch.tensor([1])] += update
                return x

        x = torch.randn(3, 4, 5)
        update = torch.tensor([10, 15]).view(1, 2, 1)
        self.run_test(IndexPutModel(), (x, update))

        class IndexPutModel2(torch.nn.Module):
            def forward(self, x, update):
                x[torch.tensor([0, 2]), torch.tensor([1, 2])] += update
                return x

        x = torch.randn(3, 4, 5)
        update = torch.randn(2, 5)
        self.run_test(IndexPutModel2(), (x, update))

        class IndexPutModel3(torch.nn.Module):
            def forward(self, x, update):
                x[torch.tensor([0, 2]), 1:2] += update
                return x

        x = torch.randn(3, 4, 5)
        update = torch.tensor([10, 15]).view(2, 1, 1)
        self.run_test(IndexPutModel3(), (x, update))

        class IndexPutModel4(torch.nn.Module):
            def forward(self, x, update):
                x[torch.tensor([0, 2]), 2] += update
                return x

        x = torch.randn(3, 4, 5)
        update = torch.tensor([10, 15]).view(2, 1)
        self.run_test(IndexPutModel4(), (x, update))

        class IndexPutModel5(torch.nn.Module):
            def forward(self, x, update):
                x[1:3, torch.tensor([0, 2]), 2] += update
                return x

        x = torch.randn(3, 4, 5)
        update = torch.tensor([10, 15]).view(2, 1)
        self.run_test(IndexPutModel5(), (x, update))

        class IndexPutModel6(torch.nn.Module):
            def forward(self, x, update):
                x[1:3, 0] = update
                return x

        x = torch.randn(3, 4, 5)
        update = torch.arange(2 * 5).to(torch.float).view(2, 5)
        self.run_test(IndexPutModel6(), (x, update))

        class IndexPutModel7(torch.nn.Module):
            def forward(self, x, update):
                x[1:, 0] = update
                return x

        x = torch.randn(3, 4, 5)
        update = torch.arange(2 * 5).to(torch.float).view(2, 5)
        self.run_test(IndexPutModel7(), (x, update))

        class IndexPutModel8(torch.nn.Module):
            def forward(self, x, update):
                x[:3, 0] = update
                return x

        x = torch.randn(3, 4, 5)
        update = torch.arange(3 * 5).to(torch.float).view(3, 5)
        self.run_test(IndexPutModel8(), (x, update))

        class IndexPutModel9(torch.nn.Module):
            def forward(self, poses):
                w = 32
                x = poses[:, :, 0] - (w - 1) // 2
                boxes = torch.zeros([poses.shape[0], 17, 4])
                boxes[:, :, 0] = x
                return boxes

        x = torch.zeros([2, 17, 3], dtype=torch.int64)
        self.run_test(IndexPutModel9(), (x,))

        class IndexPutModel10(torch.nn.Module):
            def forward(self, x, ind, update):
                x[ind, 1:3] = update.view(1, 1, 1, 5).expand(2, 2, 2, 5)
                return x

        x = torch.randn(3, 4, 5)
        ind = torch.tensor([[0, 2], [1, 1]])
        update = torch.randn(5)
        self.run_test(IndexPutModel10(), (x, ind, update))

    @skipIfUnsupportedMinOpsetVersion(11)
    @skipScriptTest()  # Ellipses followed by tensor indexing not scriptable
    def test_index_put_ellipsis(self):
        class IndexPutModel(torch.nn.Module):
            def forward(self, x, update):
                x[..., torch.tensor([2, 1, 3]), 2:4] += update
                return x

        x = torch.randn(3, 4, 5, 6, 7)
        update = torch.randn(3, 1, 1, 3, 2)
        self.run_test(IndexPutModel(), (x, update))

        class IndexPutModel2(torch.nn.Module):
            def forward(self, x, update):
                x[2, ..., torch.tensor([2, 1, 3]), 2:4] += update
                return x

        x = torch.randn(3, 4, 5, 6, 7)
        update = torch.randn(4, 1, 3, 2)
        self.run_test(IndexPutModel2(), (x, update))

    @skipIfUnsupportedMinOpsetVersion(11)
    def test_index_put_loop(self):
        @torch.jit.script
        def ngram_attention_bias(
            sequence_length: int, ngram: int, device: torch.device, dtype: torch.dtype
        ):
            bias = torch.ones(
                (ngram, sequence_length), device=device, dtype=dtype
            ) * float("-inf")
            for stream_idx in range(ngram):
                for i in range(sequence_length):
                    bias = bias * 2
                    bias[stream_idx, i] = 5
                    bias = bias * 5
                    bias[0, 0] = 5

            for stream_idx in range(ngram):
                for i in range(sequence_length):
                    bias[stream_idx, i] = 5
                    bias[0, i] = 5
            return bias

        class ScriptModel(torch.nn.Module):
            def __init__(self):
                super().__init__()
                self.ngram = 2
                self.max_target_positions = 512

            def forward(self, hidden_states):
                seq_length, batch_size = hidden_states.shape[:2]
                predict_causal_mask = ngram_attention_bias(
                    self.max_target_positions,
                    self.ngram,
                    hidden_states.device,
                    hidden_states.dtype,
                )
                predict_causal_mask = predict_causal_mask[:, :seq_length]
                return predict_causal_mask

        x = torch.randn(6, 2)
        y = torch.randn(4, 1)
        self.run_test(
            ScriptModel(),
            x,
            input_names=["x"],
            dynamic_axes={"x": {0: "seq_length", 1: "batch_size"}},
            additional_test_inputs=[y],
        )

    @skipIfUnsupportedMinOpsetVersion(11)
    def test_copy_(self):
        class CopyModel(torch.nn.Module):
            def forward(self, x, data):
                x[1:3] = data
                return x

        x = torch.randn(3, 4)
        update = torch.randn(2, 4)
        self.run_test(CopyModel(), (x, update))

        # mixed slice and select
        class CopyModel2(torch.nn.Module):
            def forward(self, x, data):
                x[1:3, 0] = data
                return x

        x = torch.randn(3, 4)
        update = torch.tensor([0], dtype=torch.float32)
        self.run_test(CopyModel2(), (x, update))

        update = torch.tensor([2, 3], dtype=torch.float32)
        self.run_test(CopyModel2(), (x, update))

        update = torch.randn(2)
        self.run_test(CopyModel2(), (x, update))

        class CopyModel3(torch.nn.Module):
            def forward(self, x, data):
                x[1, 1:3] = data
                return x

        x = torch.randn(3, 4)
        update = torch.tensor([0], dtype=torch.float32)
        self.run_test(CopyModel3(), (x, update))

        update = torch.tensor([2, 3], dtype=torch.float32)
        self.run_test(CopyModel3(), (x, update))

        update = torch.randn(2)
        self.run_test(CopyModel3(), (x, update))

        class CopyModel4(torch.nn.Module):
            def forward(self, x, ind, data):
                x[ind] = data
                return x

        x = torch.randn(3, 4)
        ind = torch.tensor(2)
        data = torch.randn(4)
        self.run_test(CopyModel4(), (x, ind, data))

        class CopyModel5(torch.nn.Module):
            def forward(self, x, mask):
                if mask is not None:
                    x.copy_(mask)
                    return x

        x = torch.randn(3, 4)
        mask = torch.randn(3, 1)
        self.run_test(CopyModel5(), (x, mask))

    @skipIfUnsupportedMinOpsetVersion(11)
    @skipScriptTest()  # Model not scriptable (output with shape doesn't match the broadcast shape)
    def test_copy_tracing(self):
        class CopyModel(torch.nn.Module):
            def forward(self, x, data):
                x[1, 1:3] = data
                return x

        x = torch.randn(3, 4)
        update = torch.randn(1, 2)
        self.run_test(CopyModel(), (x, update))

    @skipIfUnsupportedMinOpsetVersion(11)
    def test_copy_ellipsis(self):
        class CopyModel(torch.nn.Module):
            def forward(self, x, update):
                x[..., 1] = update
                return x

        x = torch.randn(2, 3, 4)
        update = torch.ones(1)
        self.run_test(CopyModel(), (x, update))

        x = torch.randn(2, 3, 4, 5, 6)
        update = torch.ones(1)
        self.run_test(CopyModel(), (x, update))

    @skipIfUnsupportedMinOpsetVersion(11)
    def test_copy_ellipsis_script(self):
        class CopyModel(torch.nn.Module):
            def forward(self, x, update):
                # Insert reshape node to ensure no shape/type info for
                # x in scripting, without onnx shape inference.
                x = x.reshape(4, 3, 5, 6)
                x[2, ..., 1:3] = update
                return x

        x = torch.randn(3, 4, 5, 6)

        update = torch.ones(1)
        self.run_test(CopyModel(), (x, update))

    @skipIfUnsupportedMinOpsetVersion(10)
    def test_flip(self):
        class MyModule(torch.nn.Module):
            def forward(self, x):
                return torch.flip(x, dims=[0])

        x = torch.tensor(np.arange(6.0).reshape(2, 3))
        self.run_test(MyModule(), x)

    def test_randn(self):
        class RandN(torch.nn.Module):
            def forward(self, x):
                return torch.mul(x, (torch.randn(2, 3, 4) + x).size(0))

        x = torch.randn(2, 3, 4)
        self.run_test(RandN(), x)

    def test_rand(self):
        class Rand(torch.nn.Module):
            def forward(self, x):
                return torch.mul(x, (torch.rand(2, 3, 4) + x).size(0))

        x = torch.randn(2, 3, 4)
        self.run_test(Rand(), x)

    def test_randn_dtype(self):
        class RandN(torch.nn.Module):
            def forward(self, x):
                # The resulting node's dtype should be double.
                return (
                    x.to(torch.float32)
                    * torch.randn(2, 3, 4, dtype=torch.double)
                    * torch.tensor(0, dtype=torch.float32)
                )

        x = torch.randn(2, 3, 4)
        self.run_test(RandN(), x)

    def test_rand_dtype(self):
        class Rand(torch.nn.Module):
            def forward(self, x):
                # The resulting node's dtype should be double.
                return (
                    x.to(torch.float32)
                    * torch.rand(2, 3, 4, dtype=torch.double)
                    * torch.tensor(0, dtype=torch.float32)
                )

        x = torch.randn(2, 3, 4)
        self.run_test(Rand(), x)

    @skipIfUnsupportedMinOpsetVersion(9)
    def test_randn_dynamic_size(self):
        class RandN(torch.nn.Module):
            def forward(self, x):
                return torch.mul(x, torch.randn(x.size()).size(1))

        x = torch.randn(2, 3, 4)
        self.run_test(RandN(), x)

    @skipIfUnsupportedMinOpsetVersion(9)
    def test_rand_dynamic_size(self):
        class Rand(torch.nn.Module):
            def forward(self, x):
                return torch.mul(x, torch.rand(x.size()).size(1))

        x = torch.randn(2, 3, 4)
        self.run_test(Rand(), x)

    def test_randn_like(self):
        class RandNLike(torch.nn.Module):
            def forward(self, x):
                return torch.mul(x, torch.randn_like(x).size(0))

        x = torch.randn(2, 3, 4)
        self.run_test(RandNLike(), x)
        self.run_test(torch.jit.script(RandNLike()), x)

    def test_rand_like(self):
        class RandLike(torch.nn.Module):
            def forward(self, x):
                return torch.mul(x, torch.rand_like(x).size(0))

        x = torch.randn(2, 3, 4)
        self.run_test(RandLike(), x)
        self.run_test(torch.jit.script(RandLike()), x)

    def test_randn_like_dtype(self):
        class RandNLike(torch.nn.Module):
            def forward(self, x):
                # The resulting node's dtype should be double.
                return (
                    x.to(torch.float32)
                    * torch.randn_like(x, dtype=torch.double)
                    * torch.tensor(0, dtype=torch.float32)
                )

        x = torch.randn(2, 3, 4)
        self.run_test(RandNLike(), x)

    def test_rand_like_dtype(self):
        class RandLike(torch.nn.Module):
            def forward(self, x):
                # The resulting node's dtype should be double.
                return (
                    x.to(torch.float32)
                    * torch.rand_like(x, dtype=torch.double)
                    * torch.tensor(0, dtype=torch.float32)
                )

        x = torch.randn(2, 3, 4)
        self.run_test(RandLike(), x)

    def test_bernoulli(self):
        class Bernoulli(torch.nn.Module):
            def forward(self, x):
                return torch.mul(x, torch.bernoulli(x).size(0))

        x = torch.empty(3, 3).uniform_(0, 1)
        self.run_test(Bernoulli(), x)

        x = torch.empty(2, 3, 3, dtype=torch.double).uniform_(0, 1)
        self.run_test(Bernoulli(), x)

    @unittest.skip("Bug in ORT, skip test until rel-1.11.")
    @skipIfUnsupportedMinOpsetVersion(14)
    def test_reshape_allowzero(self):
        class ReshapeModel(torch.nn.Module):
            def forward(self, x):
                x = x.reshape(3, 4, 0)
                return x

        x = torch.randn(0, 3, 4)
        self.run_test(ReshapeModel(), x)

    def test_reshape_different_rank(self):
        class ReshapeModel(torch.nn.Module):
            def forward(self, x):
                x = x.reshape(-1, 2, 4, 4, 5, 5)
                return x

        x = torch.randn(1, 32, 5, 5)
        self.run_test(ReshapeModel(), x)

    def _interpolate(self, x, mode, use_size, is_upsample, align_corners=False):
        class MyModel(torch.nn.Module):
            __constants__ = [
                "mode",
                "use_size",
                "is_upsample",
                "size",
                "scale",
                "size_array",
                "scale_array",
                "align_corners",
            ]

            def __init__(self, mode, use_size, is_upsample, align_corners):
                super().__init__()
                self.mode = mode
                self.use_size = use_size
                self.is_upsample = is_upsample
                self.align_corners = align_corners
                self.scale = 2.0 if self.is_upsample else 0.5
                self.size = 24 if self.is_upsample else 2
                if x.dim() == 3:
                    self.scale_array = [2.3]
                    self.size_array = [16]
                elif x.dim() == 4:
                    self.scale_array = [2.3, 3.1]
                    self.size_array = [16, 32]
                else:
                    self.scale_array = [2.3, 3.1, 4.6]
                    self.size_array = [16, 32, 64]

            def forward(self, x):
                if self.use_size:
                    if self.align_corners:
                        return torch.nn.functional.interpolate(
                            x, mode=self.mode, size=self.size, align_corners=True
                        ), torch.nn.functional.interpolate(
                            x, mode=self.mode, size=self.size_array, align_corners=True
                        )
                    return torch.nn.functional.interpolate(
                        x, mode=self.mode, size=self.size
                    ), torch.nn.functional.interpolate(
                        x, mode=self.mode, size=self.size_array
                    )
                if self.align_corners:
                    return torch.nn.functional.interpolate(
                        x,
                        mode=self.mode,
                        scale_factor=self.scale,
                        recompute_scale_factor=False,
                    ), torch.nn.functional.interpolate(
                        x,
                        mode=self.mode,
                        scale_factor=self.scale_array,
                        recompute_scale_factor=False,
                    )
                return torch.nn.functional.interpolate(
                    x,
                    mode=self.mode,
                    scale_factor=self.scale,
                    recompute_scale_factor=False,
                ), torch.nn.functional.interpolate(
                    x,
                    mode=self.mode,
                    scale_factor=self.scale_array,
                    recompute_scale_factor=False,
                )

        model = MyModel(mode, use_size, is_upsample, align_corners)
        self.run_test(model, x, atol=1e-6)

    def _interpolate_tests(self, is_upsample):
        # - cubic mode is not supported for opsets below 11;
        # - linear mode does not match for opsets below 11;
        modes = ["nearest", "linear", "bicubic"]
        if self.opset_version < 11:
            modes = ["nearest"]
        x = [
            torch.randn(1, 2, 6, requires_grad=True),
            torch.randn(1, 2, 4, 6, requires_grad=True),
            torch.randn(1, 2, 4, 4, 6, requires_grad=True),
        ]

        for mode in modes:
            for xi in x:
                mode_i = mode
                # TODO: enable bicubic downsample when ORT precision loss fixed
                if mode == "bicubic" and xi.dim() != 4:
                    continue
                elif mode == "linear":
                    if xi.dim() == 3:
                        # TODO : enable when linear mode is implemented for 1d inputs in ORT
                        continue
                    elif xi.dim() == 4:
                        mode_i = "bilinear"
                    elif xi.dim() == 5:
                        # TODO : enable when linear mode is implemented for 3d inputs in ORT
                        mode_i = "trilinear"
                        continue
                self._interpolate(xi, mode_i, True, is_upsample)
                # test with align_corners if supported
                if mode != "nearest":
                    self._interpolate(xi, mode_i, True, is_upsample, True)
                # the following cases, require dynamic sizes/scales,
                # which which is not supported for opset_version < 9
                if self.opset_version >= 9:
                    self._interpolate(xi, mode_i, True, is_upsample)
                    # test with align_corners if supported
                    if mode != "nearest":
                        self._interpolate(xi, mode_i, False, is_upsample, True)
                    self._interpolate(xi, mode_i, False, is_upsample)

    # ONNX export failed on interpolate scripting because dynamic size not supported for opsets below 9.
    @skipIfUnsupportedMinOpsetVersion(9)
    def test_interpolate_upsample(self):
        self._interpolate_tests(True)

    @skipIfUnsupportedMaxOpsetVersion(8)
    @skipScriptTest()  # Scripting supported for opsets > 8. See test_interpolate_upsample
    def test_interpolate_upsample_trace(self):
        self._interpolate_tests(True)

    @skipIfUnsupportedMinOpsetVersion(9)
    def test_interpolate_function_substitution(self):
        class ScriptModel(torch.jit.ScriptModule):
            @torch.jit.script_method
            def forward(self, x):
                return torch.nn.functional.interpolate(
                    x, mode="nearest", scale_factor=2.0
                )

        class ScriptModule(torch.jit.ScriptModule):
            def __init__(self):
                super().__init__()
                self.submodule = ScriptModel()

            @torch.jit.script_method
            def forward(self, input):
                return self.submodule(input)

        x = torch.randn(1, 2, 4, 4, 6)
        self.run_test(ScriptModule(), (x,))

        @torch.jit.script
        def script_method(x):
            return torch.nn.functional.interpolate(x, mode="nearest", scale_factor=2.0)

        class TracingModule(torch.nn.Module):
            def forward(self, x):
                return script_method(x)

        self.run_test(TracingModule(), (x,))

    @skipIfUnsupportedMinOpsetVersion(10)
    def test_interpolate_downsample(self):
        self._interpolate_tests(False)

    @skipIfUnsupportedMinOpsetVersion(11)
    def test_interpolate_half_pixel(self):
        # testing whether it uses "half_pixel" or "pytorch_half_pixel"
        # see https://github.com/onnx/onnx/blob/main/docs/Operators.md#Resize

        class MyModel(torch.nn.Module):
            def __init__(self, mode, size):
                super().__init__()
                self.mode = mode
                self.size = size

            def forward(self, x):
                return torch.nn.functional.interpolate(
                    x, mode=self.mode, size=self.size
                )

        modes = ["linear", "bicubic"]
        x = [
            torch.randn(1, 2, 6, requires_grad=True),
            torch.randn(1, 2, 4, 6, requires_grad=True),
            torch.randn(1, 2, 4, 4, 6, requires_grad=True),
        ]
        for mode in modes:
            for xi in x:
                mode_i = mode
                if mode == "bicubic" and xi.dim() != 4:
                    continue
                elif mode == "linear":
                    if xi.dim() == 4:
                        mode_i = "bilinear"
                    elif xi.dim() == 5:
                        mode_i = "trilinear"
                for i in range(xi.dim() - 2):
                    size = list(xi.shape[2:])
                    size[i] = 1
                    self.run_test(MyModel(mode_i, size), xi)

    @skipIfUnsupportedMinOpsetVersion(11)
    def test_interpolate_no_shape(self):
        class MyModel(torch.jit.ScriptModule):
            @torch.jit.script_method
            def forward(self, x, y):
                x = torch.add(x, x)
                out1 = torch.nn.functional.interpolate(
                    x, mode="bilinear", size=(16, 16), align_corners=False
                )
                out2 = torch.nn.functional.interpolate(
                    x, mode="nearest", size=(int(y.size(0)), int(y.size(1)))
                )
                return out1, out2

        x = torch.randn(1, 2, 4, 4, requires_grad=True)
        y = torch.randn(16, 16, requires_grad=True)
        self.run_test(
            MyModel(),
            (x, y),
            input_names=["x", "y"],
            dynamic_axes={"x": [0, 1, 2, 3], "y": [0, 1]},
        )
        self.run_test(MyModel(), (x, y), remained_onnx_input_idx=[0])

    @skipScriptTest()  # scripting raises OnnxRuntimeError
    def test_interpolate_adaptive_pooling_error(self):
        x = torch.randn(1, 2, 6, requires_grad=True)
        with self.assertRaises(RuntimeError) as cm:
            self._interpolate(x, "area", True, True)

        with self.assertRaises(RuntimeError) as cm:
            self._interpolate(x, "area", False, True)

    def test_groupnorm(self):
        model = torch.nn.GroupNorm(3, 6, 0.002)
        x = torch.randn(4, 6, 36, 36, 18)
        self.run_test(model, x)

        model = torch.nn.GroupNorm(1, 6, 0.002)
        x = torch.randn(4, 6, 180, 180)
        self.run_test(model, x)

        model = torch.nn.GroupNorm(6, 6, 0.002)
        x = torch.randn(4, 6, 180, 180)
        self.run_test(model, x)

    def test_groupnorm_noaffine(self):
        model = torch.nn.GroupNorm(4, 8, 0.002, affine=False)
        x = torch.randn(3, 8, 224, 224)
        self.run_test(model, x)

        model = torch.nn.GroupNorm(1, 6, 0.002, affine=False)
        x = torch.randn(4, 6, 180, 180)
        self.run_test(model, x)

        model = torch.nn.GroupNorm(6, 6, 0.002, affine=False)
        x = torch.randn(4, 6, 180, 180)
        self.run_test(model, x)

    @skipIfUnsupportedMinOpsetVersion(9)
    def test_list_unpack_scripted(self):
        class ListUnpack(torch.nn.Module):
            def forward(self, x):
                a, b = x.shape
                return x.new_zeros((a, b))

        x = torch.randn(2, 3)
        self.run_test(
            torch.jit.script(ListUnpack()),
            x,
            input_names=["x"],
            dynamic_axes={"x": [0, 1]},
        )
        self.run_test(torch.jit.script(ListUnpack()), x, remained_onnx_input_idx=[])

    @skipIfUnsupportedMinOpsetVersion(9)
    def test_list_unpack_scripted_runs_without_error_with_constructed_list_as_input(
        self,
    ):
        class PackUnpack(torch.nn.Module):
            """Create and unpack a list of tensors.

            When scripted, it should produce a graph similar to

            ```
            graph(%self : __torch__.PackUnpack,
                %a.1 : Tensor,
                %b.1 : Tensor):
            %packed.1 : Tensor[] = prim::ListConstruct(%a.1, %b.1)
            %c.1 : Tensor, %8 : Tensor = prim::ListUnpack(%packed.1)
            return (%c.1)
            ```
            """

            def forward(self, a, b):
                packed = [a, b]
                c, _ = packed
                return c

        self.run_test(
            torch.jit.script(PackUnpack()),
            (torch.tensor(0), torch.tensor([42])),
            remained_onnx_input_idx=[0],
        )

    @skipIfUnsupportedMinOpsetVersion(9)
    def test_list_unpack_slice_scripted(self):
        class ListUnpackSlice(torch.nn.Module):
            def forward(self, x):
                a, b = x.shape[2:]
                return x.new_zeros((a, b))

        x = torch.randn(2, 3, 4, 5)
        self.run_test(
            torch.jit.script(ListUnpackSlice()),
            x,
            input_names=["x"],
            dynamic_axes={"x": [0, 1, 2, 3]},
        )
        self.run_test(
            torch.jit.script(ListUnpackSlice()), x, remained_onnx_input_idx=[]
        )

    @skipDtypeChecking
    def test_pow(self):
        class PowModule(torch.nn.Module):
            def forward(self, x, y):
                return x.pow(y)

        x = torch.randn(2, 3, 4)
        y = torch.randn(2, 3, 4)
        self.run_test(PowModule(), (x, y))

        x = torch.randint(10, (2, 3, 4))
        y = torch.randint(10, (2, 3, 4)).to(dtype=torch.int32)
        self.run_test(PowModule(), (x, y))

        x = torch.randint(10, (2, 3, 4))
        y = torch.randint(10, (2, 3, 4))
        self.run_test(PowModule(), (x, y))

        x = torch.randn(2, 3, 4).to(dtype=torch.float64)
        y = torch.randint(10, (2, 3, 4))
        self.run_test(PowModule(), (x, y))

        class PowModule2(torch.nn.Module):
            def forward(self, x):
                return torch.pow(2, x)

        x = torch.randn(1, 10)
        self.run_test(PowModule2(), (x,))

        x = torch.randint(10, (2, 3, 4))
        self.run_test(PowModule2(), (x,))

        x = torch.randn(1, 10).to(dtype=torch.float64)
        self.run_test(PowModule2(), (x,))

        class PowModule3(torch.nn.Module):
            def forward(self, x, y):
                return y[torch.pow(2, x)]

        x = torch.randint(5, (2, 3, 4))
        y = torch.rand(100)
        self.run_test(PowModule3(), (x, y))

    # the arithmeticOps(Add\Sub\Mul\Div\Gemm\Pow\Mod) with low precision include unit8 will be failed in ORT
    # add to(dtype=torch.long) to avoid ORT output type does not match expected type.
    # will be fixed in ONNX version 14.
    @skipIfUnsupportedMaxOpsetVersion(13)
    @skipDtypeChecking
    def test_arithmeticOps_with_low_precision(self):
        class AddModule(torch.nn.Module):
            def forward(self, x, y):
                return x + y

        class SubModule(torch.nn.Module):
            def forward(self, x, y):
                return x - y

        class MulModule(torch.nn.Module):
            def forward(self, x, y):
                return x * y

        class DivModule(torch.nn.Module):
            def forward(self, x, y):
                return x / y

        class PowModule(torch.nn.Module):
            def forward(self, x, y):
                return x.pow(y)

        x = torch.tensor([2, 3, 5], dtype=torch.uint8)
        y = torch.tensor([2, 3, 5], dtype=torch.uint8)
        z = torch.tensor([1], dtype=torch.uint8)
        self.run_test(AddModule(), (x, y))
        self.run_test(SubModule(), (x, y))
        self.run_test(MulModule(), (x, y))
        self.run_test(DivModule(), (x, y))
        self.run_test(PowModule(), (x, z))

        x = torch.tensor([2, 3, 5], dtype=torch.int8)
        y = torch.tensor([2, 3, 5], dtype=torch.int8)
        z = torch.tensor([1], dtype=torch.int8)
        self.run_test(AddModule(), (x, y))
        self.run_test(SubModule(), (x, y))
        self.run_test(MulModule(), (x, y))
        self.run_test(DivModule(), (x, y))
        self.run_test(PowModule(), (x, z))

        x = torch.tensor([2, 3, 5], dtype=torch.int16)
        y = torch.tensor([2, 3, 5], dtype=torch.int16)
        z = torch.tensor([1], dtype=torch.int16)
        self.run_test(AddModule(), (x, y))
        self.run_test(SubModule(), (x, y))
        self.run_test(MulModule(), (x, y))
        self.run_test(DivModule(), (x, y))
        self.run_test(PowModule(), (x, z))

        x = torch.tensor([2, 3, 5], dtype=torch.uint8)
        y = torch.tensor([2, 3, 5], dtype=torch.float32)
        z = torch.tensor([1], dtype=torch.float64)
        self.run_test(AddModule(), (x, y))
        self.run_test(SubModule(), (x, y))
        self.run_test(MulModule(), (x, y))
        self.run_test(DivModule(), (x, y))
        self.run_test(PowModule(), (x, z))

        x = torch.tensor([2, 3, 5], dtype=torch.uint8)
        y = torch.tensor([2, 3, 5], dtype=torch.int64)
        z = torch.tensor([1], dtype=torch.int32)
        self.run_test(AddModule(), (x, y))
        self.run_test(SubModule(), (x, y))
        self.run_test(MulModule(), (x, y))
        self.run_test(DivModule(), (x, y))
        self.run_test(PowModule(), (x, z))

    def test_mul_bool(self):
        class MyModel(torch.nn.Module):
            def forward(self, x, y):
                return torch.mul(x, y)

        x_t = torch.tensor([True, False, True, False])
        y_t = torch.tensor([True, True, False, False])
        z_t = torch.tensor([1.0, 2.0, 3.0, 0.0])
        self.run_test(MyModel(), (x_t, y_t))
        self.run_test(MyModel(), (x_t, z_t))
        self.run_test(MyModel(), (z_t, y_t))

    # fmod was added in version 10
    @skipIfUnsupportedMinOpsetVersion(10)
    @skipIfUnsupportedMaxOpsetVersion(13)
    def test_mod_with_low_precision(self):
        class ModModule(torch.nn.Module):
            def forward(self, x, y):
                return torch.fmod(x, y).to(dtype=torch.long)

        x = torch.tensor([2, 3, 5], dtype=torch.uint8)
        y = torch.tensor([2, 3, 5], dtype=torch.uint8)
        self.run_test(ModModule(), (x, y))

        x = torch.tensor([2, 3, 5], dtype=torch.int8)
        y = torch.tensor([2, 3, 5], dtype=torch.int8)
        self.run_test(ModModule(), (x, y))

        x = torch.tensor([2, 3, 5], dtype=torch.int16)
        y = torch.tensor([2, 3, 5], dtype=torch.int16)
        self.run_test(ModModule(), (x, y))

        x = torch.tensor([2, 3, 5], dtype=torch.uint8)
        y = torch.tensor([2, 3, 5], dtype=torch.int32)
        self.run_test(ModModule(), (x, y))

        x = torch.tensor([2, 3, 5], dtype=torch.uint8)
        y = torch.tensor([2, 3, 5], dtype=torch.float64)
        self.run_test(ModModule(), (x, y))

    @skipIfUnsupportedMinOpsetVersion(9)
    def test_empty_constant_shape(self):
        class Zeros(torch.nn.Module):
            def forward(self, x):
                y = torch.zeros(())
                y += x
                return y

        x = torch.tensor(42.0)
        self.run_test(Zeros(), x)

        class Ones(torch.nn.Module):
            def forward(self, x):
                y = torch.ones(())
                y += x
                return y

        x = torch.tensor(42.0)
        self.run_test(Ones(), x)

        class Full(torch.nn.Module):
            def forward(self, x):
                y = torch.full((), 1.0)
                y += x
                return y

        x = torch.tensor(42.0)
        self.run_test(Full(), x)

        class Empty(torch.nn.Module):
            def forward(self, x):
                y = torch.empty(()).fill_(0)
                y += x
                return y

        x = torch.tensor(42.0)
        self.run_test(Empty(), x)

    def test_std(self):
        class StandardDeviation(torch.nn.Module):
            def forward(self, input):
                return torch.std(input, unbiased=False)

        x = torch.randn(2, 3, 4)
        model = StandardDeviation()
        self.run_test(model, x)

        class StandardDeviationUnbiased(torch.nn.Module):
            def forward(self, input):
                return torch.std(input, unbiased=True)

        model = StandardDeviationUnbiased()
        self.run_test(model, x)

    def test_std_along_dims(self):
        class StandardDeviation(torch.nn.Module):
            def forward(self, input):
                return torch.std(input, dim=(0, 1), unbiased=False)

        x = torch.randn(2, 3, 4)
        model = StandardDeviation()
        self.run_test(model, x)

        class StandardDeviationUnbiased(torch.nn.Module):
            def forward(self, input):
                return torch.std(input, dim=(0, 1), unbiased=True)

        x = torch.randn(2, 3, 4)
        model = StandardDeviationUnbiased()
        self.run_test(model, x)

    def test_std_keepdim(self):
        class StandardDeviation(torch.nn.Module):
            def forward(self, input):
                return torch.std(input, dim=(0, 1), unbiased=False, keepdim=True)

        x = torch.randn(2, 3, 4)
        model = StandardDeviation()
        self.run_test(model, x)

        class StandardDeviationUnbiased(torch.nn.Module):
            def forward(self, input):
                return torch.std(input, dim=(0, 1), unbiased=True, keepdim=True)

        x = torch.randn(2, 3, 4)
        model = StandardDeviationUnbiased()
        self.run_test(model, x)

    def test_std_correction(self):
        class StandardDeviation(torch.nn.Module):
            def forward(self, input):
                return torch.std(input, dim=(0, 1), correction=3, keepdim=True)

        x = torch.randn(2, 3, 4)
        model = StandardDeviation()
        self.run_test(model, x)

    def test_var(self):
        class Variance(torch.nn.Module):
            def forward(self, input):
                return torch.var(input, unbiased=False)

        x = torch.randn(2, 3, 4)
        model = Variance()
        self.run_test(model, x)

        class VarianceUnbiased(torch.nn.Module):
            def forward(self, input):
                return torch.var(input, unbiased=True)

        model = VarianceUnbiased()
        self.run_test(model, x)

        class VarianceSqrt(torch.nn.Module):
            def forward(self, input):
                y = torch.var(input, 1)
                return torch.sqrt(y + 1e-8)

        x = torch.randn(1, 2, 3, 300, 300)
        model = VarianceSqrt()
        self.run_test(model, x)

    def test_var_along_dims(self):
        class Variance(torch.nn.Module):
            def forward(self, input):
                return torch.var(input, dim=(0, 1), unbiased=False)

        x = torch.randn(2, 3, 4)
        model = Variance()
        self.run_test(model, x)

        class VarianceUnbiased(torch.nn.Module):
            def forward(self, input):
                return torch.var(input, dim=(0, 1), unbiased=True)

        x = torch.randn(2, 3, 4)
        model = VarianceUnbiased()
        self.run_test(model, x)

    def test_var_keepdim(self):
        class Variance(torch.nn.Module):
            def forward(self, input):
                return torch.var(input, dim=(0, 1), unbiased=False, keepdim=True)

        x = torch.randn(2, 3, 4)
        model = Variance()
        self.run_test(model, x)

        class VarianceUnbiased(torch.nn.Module):
            def forward(self, input):
                return torch.var(input, dim=(0, 1), unbiased=True, keepdim=True)

        x = torch.randn(2, 3, 4)
        model = VarianceUnbiased()
        self.run_test(model, x)

    def test_var_correction(self):
        class Variance(torch.nn.Module):
            def forward(self, input):
                return torch.var(input, dim=(0, 1), correction=3, keepdim=True)

        x = torch.randn(2, 3, 4)
        model = Variance()
        self.run_test(model, x)

    def test_var_mean(self):
        class Variance(torch.nn.Module):
            def forward(self, input):
                return torch.var_mean(input, unbiased=False)

        x = torch.randn(2, 3, 4)
        model = Variance()
        self.run_test(model, x)

        class VarianceUnbiased(torch.nn.Module):
            def forward(self, input):
                return torch.var_mean(input, unbiased=True)

        model = VarianceUnbiased()
        self.run_test(model, x)

    def test_var_mean_along_dims(self):
        class Variance(torch.nn.Module):
            def forward(self, input):
                return torch.var_mean(input, dim=(0, 1), unbiased=False)

        x = torch.randn(2, 3, 4)
        model = Variance()
        self.run_test(model, x)

        class VarianceUnbiased(torch.nn.Module):
            def forward(self, input):
                return torch.var_mean(input, dim=(0, 1), unbiased=True)

        x = torch.randn(2, 3, 4)
        model = VarianceUnbiased()
        self.run_test(model, x)

    def test_var_mean_mixed_dims(self):
        class ReverseDims(torch.nn.Module):
            def forward(self, input):
                return torch.var_mean(input, dim=(2, 1), unbiased=False)

        x = torch.randn(2, 3, 4)
        model = ReverseDims()
        self.run_test(model, x)

        class SkipDims(torch.nn.Module):
            def forward(self, input):
                return torch.var_mean(input, dim=(0, 2), unbiased=False)

        x = torch.randn(2, 3, 4)
        model = SkipDims()
        self.run_test(model, x)

        class NonZeroDims(torch.nn.Module):
            def forward(self, input):
                return torch.var_mean(input, dim=(1, 2), unbiased=False)

        x = torch.randn(2, 3, 4)
        model = NonZeroDims()
        self.run_test(model, x)

    def test_var_mean_keepdim(self):
        class Variance(torch.nn.Module):
            def forward(self, input):
                return torch.var_mean(input, dim=(0, 1), unbiased=False, keepdim=True)

        x = torch.randn(2, 3, 4)
        model = Variance()
        self.run_test(model, x)

        class VarianceUnbiased(torch.nn.Module):
            def forward(self, input):
                return torch.var_mean(input, dim=(0, 1), unbiased=True, keepdim=True)

        x = torch.randn(2, 3, 4)
        model = VarianceUnbiased()
        self.run_test(model, x)

    def test_var_mean_correction(self):
        class Variance(torch.nn.Module):
            def forward(self, input):
                return torch.var_mean(input, dim=(0, 1), correction=3, keepdim=True)

        x = torch.randn(2, 3, 4)
        model = Variance()
        self.run_test(model, x)

    def test_std_mean(self):
        class StandardDeviation(torch.nn.Module):
            def forward(self, input):
                return torch.std_mean(input, unbiased=False)

        x = torch.randn(2, 3, 4)
        model = StandardDeviation()
        self.run_test(model, x)

        class StandardDeviationUnbiased(torch.nn.Module):
            def forward(self, input):
                return torch.std_mean(input, unbiased=True)

        model = StandardDeviationUnbiased()
        self.run_test(model, x)

    def test_std_mean_along_dims(self):
        class StandardDeviation(torch.nn.Module):
            def forward(self, input):
                return torch.std_mean(input, dim=(0, 1), unbiased=False)

        x = torch.randn(2, 3, 4)
        model = StandardDeviation()
        self.run_test(model, x)

        class VarianceUnbiased(torch.nn.Module):
            def forward(self, input):
                return torch.std_mean(input, dim=(0, 1), unbiased=True)

        x = torch.randn(2, 3, 4)
        model = VarianceUnbiased()
        self.run_test(model, x)

    def test_std_mean_keepdim(self):
        class StandardDeviation(torch.nn.Module):
            def forward(self, input):
                return torch.std_mean(input, dim=(0, 1), unbiased=False, keepdim=True)

        x = torch.randn(2, 3, 4)
        model = StandardDeviation()
        self.run_test(model, x)

        class StandardDeviationUnbiased(torch.nn.Module):
            def forward(self, input):
                return torch.std_mean(input, dim=(0, 1), unbiased=True, keepdim=True)

        x = torch.randn(2, 3, 4)
        model = StandardDeviationUnbiased()
        self.run_test(model, x)

    def test_std_mean_correction(self):
        class StandardDeviation(torch.nn.Module):
            def forward(self, input):
                return torch.var_mean(input, dim=(0, 1), correction=3, keepdim=True)

        x = torch.randn(2, 3, 4)
        model = StandardDeviation()
        self.run_test(model, x)

    def test_bitshift(self):
        class BitshiftModel(torch.nn.Module):
            def forward(self, input):
                return (
                    input >> 1,
                    input << 3,
                    input >> torch.tensor([1, 2]),
                    input << 4,
                )

        input = torch.arange(24, dtype=torch.int64).reshape(3, 4, 2)
        self.run_test(BitshiftModel(), input)

    # uint8 not implemented in ORT for Mul used in
    # exporting bitshift for opset_version < 10
    @skipIfUnsupportedMinOpsetVersion(11)
    def test_bitshift_uint8(self):
        class BitshiftModel(torch.nn.Module):
            def forward(self, input, input2):
                return (
                    input >> 1,
                    input << 3,
                    input2 >> torch.tensor([1, 2], dtype=torch.uint8),
                    input2 << 4,
                )

        input = torch.arange(24, dtype=torch.uint8).reshape(3, 4, 2)
        input2 = torch.arange(24, dtype=torch.uint8).reshape(3, 4, 2)
        self.run_test(BitshiftModel(), (input, input2))

    def test_narrow(self):
        class NarrowModel(torch.nn.Module):
            def forward(self, input):
                return torch.narrow(input, 0, 0, 2)

        x = torch.randn(3, 3, requires_grad=True)
        self.run_test(NarrowModel(), x)

    @skipIfUnsupportedMinOpsetVersion(11)
    def test_narrow_dynamic(self):
        class NarrowModel(torch.nn.Module):
            def forward(self, input):
                return torch.narrow(input, 0, 0, input.shape[0] - 1)

        x = torch.randn(3, 3, requires_grad=True)
        self.run_test(NarrowModel(), x)

    @skipIfUnsupportedMinOpsetVersion(9)
    def test_index_fill(self):
        class IndexFillModel(torch.nn.Module):
            def forward(self, input):
                index = torch.tensor([2, 0])
                return input.index_fill(2, index, -1)

        x = torch.randn(3, 4, 5, requires_grad=True)
        self.run_test(IndexFillModel(), x)

    @skipIfUnsupportedMinOpsetVersion(9)
    def test_index_copy(self):
        class IndexCopyModel(torch.nn.Module):
            def forward(self, input):
                index = torch.tensor([2, 0])
                source = torch.ones(3, 2, 5)
                return input.index_copy(1, index, source)

        x = torch.randn(3, 4, 5, requires_grad=True)
        self.run_test(IndexCopyModel(), x)

    def test_select(self):
        class Select(torch.nn.Module):
            def forward(self, x):
                return x[:, 1]

        x = torch.randn(3, 4)
        self.run_test(Select(), x)

    def test_select_negative_index(self):
        class Select(torch.nn.Module):
            def forward(self, x):
                return x[:, -1]

        x = torch.randn(3, 4)
        self.run_test(Select(), x)

    def test_index_select_constant_scaler_index(self):
        class IndexSelectScalerIndexModel(torch.nn.Module):
            def forward(self, x):
                index = 2
                return torch.index_select(x, 1, torch.tensor(index))

        x = torch.randn(3, 4)
        self.run_test(IndexSelectScalerIndexModel(), x)

    def test_index_select_scaler_index(self):
        class IndexSelectScalerIndexModel(torch.nn.Module):
            def __init__(self, index_base):
                super().__init__()
                self.index_base = torch.tensor(index_base)

            def forward(self, x, index_offset):
                index = self.index_base + index_offset
                return torch.index_select(x, 1, index)

        x = torch.randn(3, 4)
        offset = 2
        index_offset = torch.tensor(offset)
        base = 1
        self.run_test(IndexSelectScalerIndexModel(base), (x, index_offset))

    def test_take(self):
        class TakeModel(torch.nn.Module):
            def forward(self, x, y):
                return torch.take(x, y)

        x = torch.randn(6, 4, 3, 3)
        y = torch.tensor([4, 1, 7, 15, 63])
        self.run_test(TakeModel(), (x, y))

    def test_topk(self):
        class MyModule(torch.nn.Module):
            def forward(self, x):
                return torch.topk(x, 3)

        x = torch.arange(1.0, 6.0, requires_grad=True)
        self.run_test(MyModule(), x)

    @skipIfUnsupportedMinOpsetVersion(10)
    def test_topk_int32_k(self):
        class Model(torch.nn.Module):
            def forward(self, x, k):
                return torch.topk(x, k)

        x = torch.arange(1.0, 6.0)
        k = torch.tensor(3, dtype=torch.int32)
        self.run_test(Model(), (x, k))

    @skipIfUnsupportedMinOpsetVersion(11)
    def test_topk_smallest_unsorted(self):
        class MyModule(torch.nn.Module):
            def forward(self, x, k):
                # When sorted=False, order of elements in the outout tensors
                # are not expected to match between PyTorch and ORT
                topk_unsorted = torch.topk(x, k, largest=False, sorted=False)
                topk_sorted = torch.topk(x, k, largest=False, sorted=True)
                return topk_sorted, torch.sort(topk_unsorted.values).values

        x = torch.arange(1.0, 6.0, requires_grad=True)
        k = torch.tensor(3)
        self.run_test(MyModule(), (x, k))

    @skipIfUnsupportedMinOpsetVersion(10)
    def test_topk_script(self):
        class MyModuleDynamic(torch.jit.ScriptModule):
            @torch.jit.script_method
            def forward(self, x, k):
                return torch.topk(x, k)

        x = torch.arange(1.0, 6.0, requires_grad=True)
        k = torch.tensor(3)
        self.run_test(MyModuleDynamic(), [x, k])

    @skipScriptTest()  # Python builtin apply of FunctionMeta object is currently not supported in Torchscript.
    @skipIfUnsupportedMinOpsetVersion(11)  # Clip op min is an input since opset 11.
    def test_auto_grad(self):
        class MyClip(torch.autograd.Function):
            @staticmethod
            def forward(ctx, input, scalar):
                ctx.save_for_backward(input)
                return input.clamp(min=scalar)

        class MyRelu(torch.autograd.Function):
            @staticmethod
            def forward(ctx, input):
                ctx.save_for_backward(input)
                return input.clamp(min=0)

        def symbolic_python_op(
            ctx: torch.onnx.SymbolicContext, g: torch._C.Graph, *args, **kwargs
        ):
            n = ctx.cur_node
            name = kwargs["name"]
            if name == "MyClip":
                return g.op("Clip", args[0], args[1], outputs=n.outputsSize())
            elif name == "MyRelu":
                return g.op("Relu", args[0], outputs=n.outputsSize())
            else:
                # TODO(justinchuby): Remove reference to internal names in symbolic_helper
                return torch.onnx.symbolic_helper._unimplemented(
                    "prim::PythonOp", "unknown node kind: " + name
                )

        torch.onnx.register_custom_op_symbolic("prim::PythonOp", symbolic_python_op, 1)
        self.addCleanup(torch.onnx.unregister_custom_op_symbolic, "prim::PythonOp", 1)

        class MyClipModule(torch.nn.Module):
            def forward(self, x, min):
                return MyClip.apply(x, min)

        x = torch.randn(3, 3)
        min = torch.tensor([0.0])
        self.run_test(MyClipModule(), (x, min))

        class MyReluModule(torch.nn.Module):
            def forward(self, x):
                return MyRelu.apply(x)

        x = torch.randn(3, 3)
        self.run_test(MyReluModule(), x)

    def test_clip_int(self):
        class MyClipInt(torch.nn.Module):
            def forward(self, x):
                return torch.clamp(x, 0, 1)

        self.run_test(MyClipInt(), torch.randn(3, 3).to(torch.int64))

    def test_relu_int(self):
        self.run_test(torch.nn.ReLU(), torch.randn(3, 3).to(torch.int32))

    def test_pad_int(self):
        class MyPadInt(torch.nn.Module):
            def forward(self, x):
                return torch.nn.functional.pad(x, (1, 1))

        self.run_test(MyPadInt(), torch.randn(3, 3).to(torch.int32))

    def test_min_int(self):
        class MyMinInt(torch.nn.Module):
            def forward(self, x):
                return torch.min(x, x + 1)

        self.run_test(MyMinInt(), torch.randn(3, 3).to(torch.int32))

    def test_max_int(self):
        class MyMaxnInt(torch.nn.Module):
            def forward(self, x):
                return torch.max(x, x + 1)

        self.run_test(MyMaxnInt(), torch.randn(3, 3).to(torch.int32))

    @skipIfUnsupportedOpsetVersion([7])
    def test_normalize(self):
        class Model(torch.nn.Module):
            def forward(self, x):
                return torch.nn.functional.normalize(x)

        x = torch.randn(3, 3)
        self.run_test(Model(), x)

    def test_layer_norm(self):
        model = torch.nn.LayerNorm([10, 10])
        x = torch.randn(20, 5, 10, 10)
        self.run_test(model, x)

    def test_batchnorm1d(self):
        x = torch.randn(10, 10)
        model = torch.nn.BatchNorm1d(10, affine=True)
        self.run_test(model, x)

        x = torch.randn(10, 10, 128)
        self.run_test(model, x)

    def test_batchnorm1d_noaffine(self):
        x = torch.randn(10, 10)
        model = torch.nn.BatchNorm1d(10, affine=False)
        self.run_test(model, x)

        x = torch.randn(10, 10, 128)
        self.run_test(model, x)

    def test_batchnorm1d_norunningstats(self):
        x = torch.randn(10, 10)
        model = torch.nn.BatchNorm1d(10, track_running_stats=False)
        self.run_test(model, x)

        x = torch.randn(10, 10, 128)
        self.run_test(model, x)

    def test_batchnorm2d(self):
        x = torch.randn(10, 3, 128, 128)
        model = torch.nn.BatchNorm2d(3, affine=True)
        self.run_test(model, x)

    def test_batchnorm2d_noaffine(self):
        x = torch.randn(10, 3, 128, 128)
        model = torch.nn.BatchNorm2d(3, affine=False)
        self.run_test(model, x)

    def test_batchnorm2d_norunningstats(self):
        x = torch.randn(10, 3, 128, 128)
        model = torch.nn.BatchNorm2d(3, track_running_stats=False)
        self.run_test(model, x)

    def test_batchnorm3d(self):
        x = torch.randn(10, 3, 64, 64, 64)
        model = torch.nn.BatchNorm3d(3, affine=True)
        self.run_test(model, x)

    def test_batchnorm3d_noaffine(self):
        x = torch.randn(10, 3, 64, 64, 64)
        model = torch.nn.BatchNorm3d(3, affine=False)
        self.run_test(model, x)

    @skipIfUnsupportedMinOpsetVersion(
        9
    )  # Because ConstantOfShape op is not supported for opset < 9
    def test_instancenorm1d_runningstats(self):
        x = torch.randn(10, 5, 128)
        model = torch.nn.InstanceNorm1d(5, affine=True, track_running_stats=True)
        self.run_test(model, x)

        model = torch.nn.InstanceNorm1d(5, affine=False, track_running_stats=True)
        self.run_test(model, x)

    def test_instancenorm1d_norunningstats(self):
        x = torch.randn(10, 5, 128)
        model = torch.nn.InstanceNorm1d(5, affine=True, track_running_stats=False)
        self.run_test(model, x)

        model = torch.nn.InstanceNorm1d(5, affine=False, track_running_stats=False)
        self.run_test(model, x)

    @skipIfUnsupportedMinOpsetVersion(
        9
    )  # Because ConstantOfShape op is not supported for opset < 9
    def test_instancenorm2d_runningstats(self):
        x = torch.randn(10, 3, 128, 128)
        model = torch.nn.InstanceNorm2d(3, affine=True, track_running_stats=True)
        self.run_test(model, x)

        model = torch.nn.InstanceNorm2d(3, affine=False, track_running_stats=True)
        self.run_test(model, x)

    def test_instancenorm2d_norunningstats(self):
        x = torch.randn(10, 3, 128, 128)
        model = torch.nn.InstanceNorm2d(3, affine=True, track_running_stats=False)
        self.run_test(model, x)

        model = torch.nn.InstanceNorm2d(3, affine=False, track_running_stats=False)
        self.run_test(model, x)

    @skipIfUnsupportedMinOpsetVersion(
        9
    )  # Because ConstantOfShape op is not supported for opset < 9
    def test_instancenorm3d_runningstats(self):
        x = torch.randn(10, 3, 64, 64, 64)
        model = torch.nn.InstanceNorm3d(3, affine=True, track_running_stats=True)
        self.run_test(model, x)

        model = torch.nn.InstanceNorm3d(3, affine=False, track_running_stats=True)
        self.run_test(model, x)

    def test_instancenorm3d_norunningstats(self):
        x = torch.randn(10, 3, 64, 64, 64)
        model = torch.nn.InstanceNorm3d(3, affine=True, track_running_stats=False)
        self.run_test(model, x)

        model = torch.nn.InstanceNorm3d(3, affine=False, track_running_stats=False)
        self.run_test(model, x)

    @skipIfUnsupportedMinOpsetVersion(9)
    def test_scatter_with_scalar(self):
        class ScatterModel(torch.nn.Module):
            def forward(self, input, indices):
                values = 1.0
                return input.scatter(1, indices, values)

        input = torch.tensor(
            [[0.0, 0.0, 0.0], [0.0, 0.0, 0.0], [0.0, 0.0, 0.0]], dtype=torch.float64
        )
        indices = torch.tensor([[1, 0], [0, 1], [0, 1]], dtype=torch.int64)
        self.run_test(ScatterModel(), input_args=(input, indices))

    @skipIfUnsupportedMinOpsetVersion(9)
    def test_scatter_with_scalar_different_types(self):
        # Tests the case when scalar src (updates values) type is different
        # from self type. Happens only with scalar src - PyTorch does not
        # allow this when src is a tensor.
        class ScatterModel(torch.nn.Module):
            def forward(self, input, indices):
                values = 1.0
                return input.scatter(1, indices, values)

        input = torch.tensor(
            [[0.0, 0.0, 0.0], [0.0, 0.0, 0.0], [0.0, 0.0, 0.0]], dtype=torch.float32
        )
        indices = torch.tensor([[1, 0], [0, 1], [0, 1]], dtype=torch.int64)
        self.run_test(ScatterModel(), input_args=(input, indices))

    @skipIfUnsupportedMinOpsetVersion(9)
    def test_scatter(self):
        class ScatterModel(torch.nn.Module):
            def forward(self, input, indices, values):
                return input.scatter(1, indices, values)

        input = torch.tensor([[0.0, 0.0, 0.0], [0.0, 0.0, 0.0], [0.0, 0.0, 0.0]])
        indices = torch.tensor([[1, 0], [0, 1], [0, 1]], dtype=torch.int64)
        values = torch.tensor([[1.0, 1.1], [2.0, 2.1], [3.0, 3.1]])
        self.run_test(ScatterModel(), input_args=(input, indices, values))

        input = torch.tensor([[0.0, 0.0, 0.0], [0.0, 0.0, 0.0], [0.0, 0.0, 0.0]])
        indices = torch.tensor([[1, 0], [0, 2], [0, 1]], dtype=torch.int64)
        values = torch.tensor([[1.0, 1.1], [2.0, 2.1], [3.0, 3.1]])
        self.run_test(ScatterModel(), (input, indices, values))

        input = torch.zeros(3, 4, 5, 6)
        indices = torch.tensor([[1, 0], [0, 2], [0, 1]], dtype=torch.int64)
        indices = indices.view(3, 2, 1, 1).expand(3, 2, 5, 6)
        values = torch.arange(3 * 2 * 5 * 6, dtype=torch.float32).view(3, 2, 5, 6)
        self.run_test(ScatterModel(), (input, indices, values))

        input = torch.zeros(3, 4, 2)
        indices = torch.tensor([[[1, 0], [0, 2]], [[1, 1], [0, 1]], [[2, 1], [2, 2]]])
        values = torch.arange(3 * 2 * 2, dtype=torch.float32).view(3, 2, 2)
        self.run_test(ScatterModel(), (input, indices, values))

    @skipIfUnsupportedMinOpsetVersion(9)
    def test_scatter_add(self):
        class ScatterModel(torch.nn.Module):
            def forward(self, input, indices, values):
                return input.scatter_add(1, indices, values)

        input = torch.tensor([[0.0, 0.0, 0.0], [0.0, 0.0, 0.0], [0.0, 0.0, 0.0]])
        indices = torch.tensor([[1, 0], [0, 1], [0, 1]], dtype=torch.int64)
        values = torch.tensor([[1.0, 1.1], [2.0, 2.1], [3.0, 3.1]])
        self.run_test(ScatterModel(), input_args=(input, indices, values))

        @torch.jit.script
        def scatter_sum(src: Tensor, index: Tensor):
            size = src.size()
            out = torch.zeros(size, dtype=src.dtype)
            return out.scatter_add_(1, index, src)

        class ScatterModel(torch.nn.Module):
            def forward(self, src, index):
                return scatter_sum(src, index)

        src = torch.rand(3, 2)
        index = torch.tensor([[0, 1], [0, 1], [0, 1]], dtype=torch.int64)
        self.run_test(ScatterModel(), (src, index))

    @skipIfUnsupportedMinOpsetVersion(16)
    def test_scatter_add_index_not_unique(self):
        class ScatterModel(torch.nn.Module):
            def forward(self, input, indices, values):
                return input.scatter_add(1, indices, values)

        input = torch.tensor([[0.0, 0.0, 0.0], [0.0, 0.0, 0.0], [0.0, 0.0, 0.0]])
        indices = torch.tensor([[0, 0], [1, 1], [2, 2]], dtype=torch.int64)
        values = torch.tensor([[1.0, 1.1], [2.0, 2.1], [3.0, 3.1]])
        self.run_test(ScatterModel(), input_args=(input, indices, values))

        @torch.jit.script
        def scatter_sum(src: Tensor, index: Tensor):
            size = src.size()
            out = torch.zeros(size, dtype=src.dtype)
            return out.scatter_add_(1, index, src)

        class ScatterModel(torch.nn.Module):
            def forward(self, src, index):
                return scatter_sum(src, index)

        src = torch.rand(3, 2)
        index = torch.tensor([[0, 0], [1, 1], [0, 1]], dtype=torch.int64)
        self.run_test(ScatterModel(), (src, index))

    @skipIfUnsupportedMinOpsetVersion(9)
    def test_bucketize(self):
        class BucketModel(torch.nn.Module):
            def forward(self, input, boundaries):
                return torch.bucketize(input, boundaries), torch.bucketize(
                    input, boundaries, right=True
                )

        input = torch.tensor([[2, 5, 10], [6, 8, 3]])
        boundaries = torch.tensor([1, 5, 7, 8, 10])
        self.run_test(BucketModel(), (input, boundaries))

    @skipIfUnsupportedMinOpsetVersion(9)
    def test_one_hot(self):
        class OneHot(torch.nn.Module):
            def __init__(self, num_classes):
                super().__init__()
                self.num_classes = num_classes

            def forward(self, x):
                return torch.nn.functional.one_hot(x, self.num_classes)

        x = torch.arange(10)
        self.run_test(OneHot(15), (x))

        class OneHot(torch.nn.Module):
            def forward(self, x, num_classes):
                num_classes = num_classes.to(torch.int32)
                return torch.nn.functional.one_hot(x, num_classes[0])

        x = torch.arange(10)
        num_classes = 15 * torch.ones(1)
        self.run_test(OneHot(), (x, num_classes))

    @skipIfUnsupportedMinOpsetVersion(9)
    def test_gather(self):
        class GatherModel(torch.nn.Module):
            def forward(self, input, indices):
                return input.gather(1, indices)

        input = torch.tensor([[1.0, 2.0, 3.0], [4.0, 5.0, 6.0], [7.0, 8.0, 9.0]])
        indices = torch.tensor([[1, 0], [0, 1], [0, 1]], dtype=torch.int64)
        self.run_test(GatherModel(), input_args=(input, indices))

    @skipScriptTest()  # Scripting error: Cannot instantiate nn module
    def test_gather_constant_fold(self):
        class GatherModule(torch.nn.Module):
            def __init__(self):
                super().__init__()
                self.register_buffer("weight", torch.ones(5))
                # torch.nn.Embedding is converted to ONNX::Gather.
                # Constant folding will be triggerred for constant inputs.
                # This pattern is common for constant mask inputs in transformer models.
                self.embed = torch.nn.Embedding(8, 3)

            def forward(self, x):
                # shape is of rank 0
                shape = self.weight.shape[0]
                m = 5 - shape
                y = torch.ones(1, 4, dtype=torch.long)
                return x.clamp(min=m), self.embed(y)

        x = torch.randn(1)
        self.run_test(GatherModule(), (x,))

        class GatherModule(torch.nn.Module):
            def __init__(self):
                super().__init__()
                self.register_buffer("weight", torch.ones(2))

            def forward(self, x):
                # shape is of rank 0
                shape = self.weight.shape[0]
                pad = [1, shape, shape, shape]
                zero_pad = torch.nn.ZeroPad2d(pad)
                return zero_pad(x)

        x = torch.randn(1, 3, 2)
        self.run_test(GatherModule(), (x,))

        class GatherModule(torch.nn.Module):
            def __init__(self):
                super().__init__()
                self.register_buffer("rb", torch.randn(1, 1, 3, 1, 1))

            def forward(self, x):
                x += self.rb[0]
                return x

        x = torch.randn(1, 3, 224, 224)
        self.run_test(
            GatherModule(),
            (x,),
            dynamic_axes={
                "input": {0: "batch", 2: "height", 3: "width"},
                "output": {0: "batch", 1: "class", 2: "height", 3: "width"},
            },
            input_names=["input"],
            output_names=["output"],
        )

    @skipIfUnsupportedOpsetVersion([13])
    @skipIfUnsupportedMinOpsetVersion(9)
    def test_expand(self):
        class ExpandModel(torch.nn.Module):
            def forward(self, input):
                return input.expand(2, 3, -1)

        input = torch.randn(2, 1, 4)
        self.run_test(ExpandModel(), input_args=(input))

        class ExpandInferDimModel(torch.nn.Module):
            def forward(self, input):
                return input.expand(-1, input.size(0))

        input = torch.randn(3, 1)
        self.run_test(ExpandInferDimModel(), input_args=(input))

        class ExpandTensorSizeModel(torch.nn.Module):
            def forward(self, input, size):
                return input.expand(size)

        input = torch.randn(
            3,
        )
        size = torch.tensor(-1)
        self.run_test(ExpandTensorSizeModel(), input_args=(input, size))

    @skipIfUnsupportedMinOpsetVersion(11)  # index_put is supported in opsets >= 11
    def test_dynamic_expand_as(self):
        class Model(torch.nn.Module):
            def forward(self, x):
                x[:, x.size(0) :] = 0
                return x

        x = torch.ones(2, 5)
        x2 = torch.randn(3, 4)
        self.run_test(
            Model(),
            (x,),
            input_names=["x"],
            dynamic_axes={"x": [0, 1]},
            additional_test_inputs=[x2],
        )

        class Model(torch.nn.Module):
            def forward(self, x):
                x[:, x.size(0) :] = torch.tensor([1, 2, 3])
                return x

        x = torch.ones(2, 5, 3)
        x2 = torch.randn(3, 4, 3)
        self.run_test(
            Model(),
            (x,),
            input_names=["x"],
            dynamic_axes={"x": [0, 1, 2]},
            additional_test_inputs=[x2],
        )

    def test_multinomial(self):
        class Multinomial(torch.nn.Module):
            def forward(self, weight):
                return torch.multinomial(weight, 3, replacement=True)

        class MultinomialNoReplacement(torch.nn.Module):
            def forward(self, weight):
                return torch.multinomial(weight, 1)

        weight = torch.tensor([[0, 10, 0, 0], [0, 0, 100, 0]], dtype=torch.float)
        self.run_test(Multinomial(), (weight,))
        self.run_test(MultinomialNoReplacement(), (weight,))

    def _test_reduced_ops(self, op):
        class ReducedOpModule(torch.nn.Module):
            def forward(self, input):
                return op(input, dim=-1)

        if op != torch.mean:  # torch.mean only supports float types
            x = torch.randint(10, (4, 4), dtype=torch.uint8)
            self.run_test(ReducedOpModule(), x)

            x = torch.randint(10, (4, 4), dtype=torch.int8)
            self.run_test(ReducedOpModule(), x)

            x = torch.randint(10, (4, 4), dtype=torch.int16)
            self.run_test(ReducedOpModule(), x)

            x = torch.randint(10, (4, 4), dtype=torch.int32)
            self.run_test(ReducedOpModule(), x)

            x = torch.randint(10, (4, 4), dtype=torch.int64)
            self.run_test(ReducedOpModule(), x)

        # torch.mean only supports float types
        # ORT does not support double ReduceProd for double
        if op != torch.prod and op != torch.mean:
            x = torch.randn(4, 5, dtype=torch.double)
            self.run_test(ReducedOpModule(), x)

        if op != torch.prod:  # torch.prod not implemented for Half
            x = torch.randn(4, 4, dtype=torch.half)
            self.run_test(ReducedOpModule(), x)

        x = torch.randn(4, 5, dtype=torch.float)
        self.run_test(ReducedOpModule(), x)

    def test_reduced_sum(self):
        return self._test_reduced_ops(op=torch.sum)

    def test_reduced_mean(self):
        return self._test_reduced_ops(op=torch.mean)

    def test_reduced_prod(self):
        return self._test_reduced_ops(op=torch.prod)

    def test_reduced_sum_dtypes(self):
        class NoDimModel(torch.nn.Module):
            def forward(self, input):
                return input.sum(dtype=torch.float)

        class DimModel(torch.nn.Module):
            def forward(self, input):
                return input.sum(dim=-1, dtype=torch.float)

        input = torch.randn((4, 4), dtype=torch.half)
        self.run_test(NoDimModel(), input)
        self.run_test(DimModel(), input)

    def test_reduced_min_max(self):
        class ReducedMinMaxModule(torch.nn.Module):
            def forward(self, input):
                return torch.min(input, dim=-1)[0], torch.max(input, dim=0)[0]

        x = torch.randint(10, (4, 4), dtype=torch.int32)
        self.run_test(ReducedMinMaxModule(), x)

        x = torch.randint(10, (4, 4), dtype=torch.int64)
        self.run_test(ReducedMinMaxModule(), x)

        x = torch.randn(4, 5, dtype=torch.float)
        self.run_test(ReducedMinMaxModule(), x)

    def test_reduce_log_sum_exp(self):
        class ReduceLogSumExpModel(torch.nn.Module):
            def forward(self, input):
                a = torch.logsumexp(input, dim=0)
                b = torch.logsumexp(input, dim=(0, 1))
                return a + b

        x = torch.randn(4, 4, requires_grad=True)
        self.run_test(ReduceLogSumExpModel(), x)

    def test_softmax(self):
        for i in range(-4, 3):
            model = torch.nn.Softmax(dim=i)
            input = torch.randn(3, 4, 5, 6)
            self.run_test(model, input)

            class SoftmaxUnknownRank(torch.nn.Module):
                def __init__(self, i):
                    super().__init__()
                    self.softmax = torch.nn.Softmax(dim=i)

                def forward(self, x):
                    return self.softmax(x.reshape(3, 4, 5, 6))

            model = torch.jit.script(SoftmaxUnknownRank(i))
            self.run_test(model, input)

    def test_softmax_large_values(self):
        input = torch.tensor(
            [[-1e12, -1e12, -1e12], [1e12, 0.0, -5.0], [3.0, 4.0, 5.0]]
        )
        for i in range(-2, 1):
            model = torch.nn.Softmax(dim=i)
            self.run_test(model, input)

            class SoftmaxUnknownRank(torch.nn.Module):
                def __init__(self, i):
                    super().__init__()
                    self.softmax = torch.nn.Softmax(dim=i)

                def forward(self, x):
                    return self.softmax(x.reshape(3, 3))

            model = torch.jit.script(SoftmaxUnknownRank(i))
            self.run_test(model, input)

    def test_logsoftmax(self):
        for i in range(7)[2:]:
            model = torch.nn.LogSoftmax(dim=i - 1)
            dims = [2] * (i - 2) + [3, 4]
            input = torch.ones(*dims, requires_grad=True)
            self.run_test(model, input)

    def test_logsoftmax_dim(self):
        for i in range(-4, 3):
            model = torch.nn.LogSoftmax(dim=i)
            input = torch.randn(3, 4, 5, 6)
            self.run_test(model, input)

    def test_logsoftmax_dtype(self):
        class Model(torch.nn.Module):
            def forward(self, x):
                return torch.nn.functional.log_softmax(x, dim=1, dtype=torch.float64)

        x = torch.randn(3, 4, 5, requires_grad=True)
        self.run_test(Model(), x)

    def test_softplus(self):
        class BetaOneModel(torch.nn.Module):
            def forward(self, x):
                return torch.nn.functional.softplus(x)

        x = torch.randn(3, 4, 5, requires_grad=True)
        self.run_test(BetaOneModel(), x)

        class BetaModel(torch.nn.Module):
            def forward(self, x):
                return torch.nn.functional.softplus(x, beta=2)

        x = torch.randn(3, 4, 5, requires_grad=True)
        self.run_test(BetaModel(), x)

        class BetaFloatModel(torch.nn.Module):
            def forward(self, x):
                return torch.nn.functional.softplus(x, beta=1.7)

        x = torch.randn(3, 4, 5, requires_grad=True)
        self.run_test(BetaFloatModel(), x)

    @skipIfUnsupportedMinOpsetVersion(9)
    def test_lstm_no_hidden(self):
        class LSTMModel(torch.nn.Module):
            def __init__(self):
                super().__init__()
                self.rnn = torch.nn.LSTM(input_size=16, hidden_size=16)

            def forward(self, x):
                return self.rnn(x)

        input = torch.randn((10, 16, 16))
        self.run_test(LSTMModel(), (input,))

    @skipIfUnsupportedMinOpsetVersion(9)
    def test_lstm_proj_no_hidden(self):
        class LSTMModel(torch.nn.Module):
            def __init__(self):
                super().__init__()
                self.rnn = torch.nn.LSTM(input_size=16, hidden_size=16, proj_size=8)

            def forward(self, x):
                return self.rnn(x)

        input = torch.randn((10, 16, 16))
        with self.assertRaises(RuntimeError):
            self.run_test(LSTMModel(), (input,))

    @skipIfUnsupportedMinOpsetVersion(9)
    def test_lstm(self):
        class LSTMModel(torch.nn.Module):
            def __init__(self):
                super().__init__()
                self.rnn = torch.nn.LSTM(
                    RNN_INPUT_SIZE, RNN_HIDDEN_SIZE, 1, bidirectional=False
                )

            def forward(self, x, h0, c0):
                return self.rnn(x, (h0, c0))

        input = torch.randn(RNN_SEQUENCE_LENGTH, BATCH_SIZE, RNN_INPUT_SIZE)
        h0 = torch.randn(1, BATCH_SIZE, RNN_HIDDEN_SIZE)
        c0 = torch.randn(1, BATCH_SIZE, RNN_HIDDEN_SIZE)
        self.run_test(LSTMModel(), (input, h0, c0))

    @skipIfUnsupportedMinOpsetVersion(9)
    def test_lstm_cell(self):
        class LSTMCellModel(torch.nn.Module):
            def __init__(self, bias):
                super().__init__()
                self.lstm_cell = torch.nn.LSTMCell(
                    RNN_INPUT_SIZE, RNN_HIDDEN_SIZE, bias=bias
                )

            def forward(self, x, h0, c0):
                return self.lstm_cell(x, (h0, c0))

        input = torch.randn(BATCH_SIZE, RNN_INPUT_SIZE)
        h0 = torch.randn(BATCH_SIZE, RNN_HIDDEN_SIZE)
        c0 = torch.randn(BATCH_SIZE, RNN_HIDDEN_SIZE)
        for bias in [True, False]:
            self.run_test(LSTMCellModel(bias), (input, h0, c0))

    @skipIfUnsupportedMinOpsetVersion(9)
    def test_lstm_default_init_state(self):
        class LSTMModel(torch.nn.Module):
            def __init__(self):
                super().__init__()
                self.rnn = torch.nn.LSTM(
                    RNN_INPUT_SIZE, RNN_HIDDEN_SIZE, 1, bidirectional=False
                )

            def forward(self, x):
                return self.rnn(x)

        input = torch.randn(RNN_SEQUENCE_LENGTH, BATCH_SIZE, RNN_INPUT_SIZE)
        self.run_test(LSTMModel(), input)

    @skipIfUnsupportedMinOpsetVersion(9)
    def test_lstm_fixed_batch_size(self):
        class LSTMModel(torch.nn.Module):
            def __init__(self):
                super().__init__()
                self.lstm = torch.nn.LSTM(
                    RNN_INPUT_SIZE, RNN_HIDDEN_SIZE, 1, bidirectional=False
                )
                self.RNN_HIDDEN_SIZE = RNN_HIDDEN_SIZE

            def forward(self, input):
                batch_size = input.size()[1]
                h0 = torch.ones([1, batch_size, self.RNN_HIDDEN_SIZE])
                c0 = torch.ones([1, batch_size, self.RNN_HIDDEN_SIZE])
                return self.lstm(input, (h0, c0))

        input = torch.randn(RNN_SEQUENCE_LENGTH, BATCH_SIZE, RNN_INPUT_SIZE)
        # verify with different input of same batch size
        input2 = torch.randn(RNN_SEQUENCE_LENGTH, BATCH_SIZE, RNN_INPUT_SIZE)
        self.run_test(
            LSTMModel(), input, fixed_batch_size=True, additional_test_inputs=[input2]
        )

    @skipIfUnsupportedMinOpsetVersion(9)
    def test_lstm_post_fix_init_state(self):
        class LSTMModel(torch.nn.Module):
            def __init__(self):
                super().__init__()
                self.lstm = torch.nn.LSTM(
                    RNN_INPUT_SIZE, RNN_HIDDEN_SIZE, 1, bidirectional=False
                )
                self.RNN_HIDDEN_SIZE = RNN_HIDDEN_SIZE

            def forward(self, input):
                batch_size = input.size()[1]
                h0 = torch.ones([1, batch_size, self.RNN_HIDDEN_SIZE])
                c0 = torch.ones([1, batch_size, self.RNN_HIDDEN_SIZE])
                return self.lstm(input, (h0, c0))

        model = LSTMModel()
        input = torch.randn(RNN_SEQUENCE_LENGTH, 1, RNN_INPUT_SIZE)
        # verify with different input of different batch size
        input2 = torch.randn(RNN_SEQUENCE_LENGTH, BATCH_SIZE, RNN_INPUT_SIZE)
        self.run_test(
            model,
            input,
            input_names=["input.1"],
            dynamic_axes={"input.1": {0: "seq", 1: "batch"}},
            additional_test_inputs=[input2],
        )

    def test_lstm_constant_folding(self):
        class LstmNet(torch.nn.Module):
            def __init__(self, input_size, hidden_size, num_layers, bidirectional):
                super().__init__()
                self.lstm = torch.nn.LSTM(
                    input_size, hidden_size, num_layers, bidirectional=bidirectional
                )

            def forward(self, input, initial_state: Tuple[Tensor, Tensor]):
                return self.lstm(input, initial_state)

        def get_LstmNet_model_and_inputs(
            input_size, hidden_size, num_layers, batch_size, seq_len, bidirectional
        ):
            num_directions = 2 if bidirectional else 1
            model = LstmNet(input_size, hidden_size, num_layers, bidirectional)
            input = torch.randn(seq_len, batch_size, input_size)
            h0 = torch.randn(num_layers * num_directions, batch_size, hidden_size)
            c0 = torch.randn(num_layers * num_directions, batch_size, hidden_size)
            return model, (input, (h0, c0))

        batch_size1 = 3
        model1, input1 = get_LstmNet_model_and_inputs(7, 3, 2, batch_size1, 5, True)
        self.run_test(model1, input1, do_constant_folding=True)

        batch_size2 = 4
        model2, input2 = get_LstmNet_model_and_inputs(5, 4, 3, batch_size2, 7, False)
        self.run_test(model2, input2, do_constant_folding=True)

    @skipIfUnsupportedMinOpsetVersion(9)
    def test_lstm_no_bias(self):
        class LstmNet(torch.nn.Module):
            def __init__(self, num_layers, bidirectional):
                super().__init__()
                self.lstm = torch.nn.LSTM(
                    RNN_INPUT_SIZE,
                    RNN_HIDDEN_SIZE,
                    num_layers,
                    bias=False,
                    bidirectional=bidirectional,
                )

            def forward(self, input, initial_state: Tuple[Tensor, Tensor]):
                return self.lstm(input, initial_state)

        def get_LstmNet_model_and_inputs(num_layers, bidirectional):
            input = torch.randn(RNN_SEQUENCE_LENGTH, BATCH_SIZE, RNN_INPUT_SIZE)
            num_directions = 2 if bidirectional else 1
            model = LstmNet(num_layers, bidirectional)
            h0 = torch.randn(num_layers * num_directions, BATCH_SIZE, RNN_HIDDEN_SIZE)
            c0 = torch.randn(num_layers * num_directions, BATCH_SIZE, RNN_HIDDEN_SIZE)
            return model, (input, (h0, c0))

        num_layers = [1, 1, 2, 3]
        bidirectional = [True, False, True, False]
        models_and_inputs = [
            get_LstmNet_model_and_inputs(n, b)
            for n, b in zip(num_layers, bidirectional)
        ]
        for model, input in models_and_inputs:
            self.run_test(model, input)

    @skipIfUnsupportedMinOpsetVersion(9)
    def test_lstm_sequence(self):
        class LstmNet(torch.nn.Module):
            def __init__(self):
                super().__init__()
                self.rnn1 = torch.nn.LSTM(8, 8, bidirectional=True, batch_first=True)
                self.linear1 = torch.nn.Linear(8 * 2, 8)
                self.rnn2 = torch.nn.LSTM(8, 8, bidirectional=True, batch_first=True)
                self.linear2 = torch.nn.Linear(8 * 2, 8)

            def forward(self, input):
                rnn_output1, _ = self.rnn1(input)
                linear_output1 = self.linear1(rnn_output1)
                rnn_output2, _ = self.rnn2(linear_output1)
                linear_output2 = self.linear2(rnn_output2)
                return linear_output2

        input = torch.zeros((1, 100, 8), dtype=torch.float32)
        self.run_test(
            LstmNet(),
            input,
            input_names=["input"],
            output_names=["output"],
            dynamic_axes={
                "input": {0: "batch_size", 1: "w", 2: "h"},
                "output": {0: "batch_size", 1: "w", 2: "h"},
            },
        )

    @skipScriptTest()
    def test_rnn_no_bias(self):
        def make_model(layers, packed_sequence):
            batch_first = True if packed_sequence == 2 else False
            model = torch.nn.RNN(
                RNN_INPUT_SIZE,
                RNN_HIDDEN_SIZE,
                layers,
                bidirectional=False,
                batch_first=batch_first,
                bias=False,
            )

            if packed_sequence == 1:
                model = rnn_model_with_packed_sequence.RnnModelWithPackedSequence(
                    model, False
                )
            if packed_sequence == 2:
                model = rnn_model_with_packed_sequence.RnnModelWithPackedSequence(
                    model, True
                )
            return model

        def make_input(batch_size, layers, packed_sequence):
            batch_first = True if packed_sequence == 2 else False
            seq_lengths = np.random.randint(1, RNN_SEQUENCE_LENGTH + 1, size=batch_size)
            seq_lengths = list(reversed(sorted(map(int, seq_lengths))))
            inputs = [torch.randn(l, RNN_INPUT_SIZE) for l in seq_lengths]
            inputs = rnn_utils.pad_sequence(inputs, batch_first=batch_first)
            inputs = [inputs]

            h0 = torch.randn(layers, batch_size, RNN_HIDDEN_SIZE)
            inputs.append(h0)
            if packed_sequence != 0:
                inputs.append(torch.IntTensor(seq_lengths))
            if len(inputs) == 1:
                input = inputs[0]
            else:
                input = tuple(inputs)
            return input

        layers = [1, 3, 1, 3, 1, 3]
        packed_sequence = [0, 0, 1, 1, 2, 2]
        models = [make_model(l, p) for l, p in zip(layers, packed_sequence)]
        inputs = [
            make_input(RNN_BATCH_SIZE, l, p) for l, p in zip(layers, packed_sequence)
        ]

        for model, input in zip(models, inputs):
            self.run_test(model, input)

    def test_gru_no_bias(self):
        class GruNet(torch.nn.Module):
            def __init__(self, input_size, hidden_size, num_layers, bidirectional):
                super().__init__()
                self.mygru = torch.nn.GRU(
                    input_size,
                    hidden_size,
                    num_layers,
                    bidirectional=bidirectional,
                    bias=False,
                )

            def forward(self, input, initial_state):
                out = self.mygru(input, initial_state)
                return out

        def get_GruNet_model_and_inputs(
            input_size, hidden_size, num_layers, batch_size, seq_len, bidirectional
        ):
            num_directions = 2 if bidirectional else 1
            model = GruNet(input_size, hidden_size, num_layers, bidirectional)
            input = torch.randn(seq_len, batch_size, input_size)
            h0 = torch.randn(num_layers * num_directions, batch_size, hidden_size)
            return model, (input, h0)

        input_size = [7, 5]
        hidden_size = [3, 4]
        num_layers = [2, 3]
        batch_size = [3, 4]
        seq_len = [5, 7]
        bidirectional = [True, False]
        models_and_inputs = [
            get_GruNet_model_and_inputs(i, h, n, b, s, bi)
            for i, h, n, b, s, bi in zip(
                input_size, hidden_size, num_layers, batch_size, seq_len, bidirectional
            )
        ]
        for model, input in models_and_inputs:
            self.run_test(model, input, do_constant_folding=True)

    def test_gru_constant_folding(self):
        class GruNet(torch.nn.Module):
            def __init__(self, input_size, hidden_size, num_layers, bidirectional):
                super().__init__()
                self.mygru = torch.nn.GRU(
                    input_size, hidden_size, num_layers, bidirectional=bidirectional
                )

            def forward(self, input, initial_state):
                out = self.mygru(input, initial_state)
                return out

        def get_GruNet_model_and_inputs(
            input_size, hidden_size, num_layers, batch_size, seq_len, bidirectional
        ):
            num_directions = 2 if bidirectional else 1
            model = GruNet(input_size, hidden_size, num_layers, bidirectional)
            input = torch.randn(seq_len, batch_size, input_size)
            h0 = torch.randn(num_layers * num_directions, batch_size, hidden_size)
            return model, (input, h0)

        batch_size1 = 3
        model1, input1 = get_GruNet_model_and_inputs(7, 3, 2, batch_size1, 5, True)
        self.run_test(model1, input1, do_constant_folding=True)

        batch_size2 = 4
        model2, input2 = get_GruNet_model_and_inputs(5, 4, 3, batch_size2, 7, False)
        self.run_test(model2, input2, do_constant_folding=True)

    @skipIfUnsupportedMinOpsetVersion(8)
    def test_max_tensors(self):
        class MaxModel(torch.nn.Module):
            def forward(self, input, other):
                return torch.max(input, other)

        model = MaxModel()
        x = torch.randn(4, 4, requires_grad=True)
        y = torch.randn(4, 1, requires_grad=True)
        self.run_test(model, (x, y))

    def test_amax_amin(self):
        class Model(torch.nn.Module):
            def forward(self, x):
                return torch.amax(x, dim=0, keepdim=True), torch.amin(
                    x, dim=[0, 1], keepdim=False
                )

        model = Model()
        x = torch.randn(4, 4)
        self.run_test(model, x)

    def test_aminmax(self):
        class Model(torch.nn.Module):
            def forward(self, x):
                return torch.aminmax(x, dim=1, keepdim=True), torch.aminmax(
                    x, keepdim=False
                )

        model = Model()
        x = torch.randn(3, 4)
        self.run_test(model, x)

    @skipIfUnsupportedMinOpsetVersion(9)
    def test_arange_end(self):
        class ArangeScript(torch.jit.ScriptModule):
            @torch.jit.script_method
            def forward(self, a):
                return torch.arange(a.size(0), dtype=torch.float).view(-1, 1) + a

        x = torch.randn(3, 4, requires_grad=True)
        outputs = ArangeScript()(x)
        self.run_test(ArangeScript(), x)

        class ArangeModel(torch.nn.Module):
            def forward(self, a):
                return torch.arange(a.size(0), dtype=torch.float).view(-1, 1) + a

        self.run_test(ArangeModel(), x)

    @skipIfUnsupportedMinOpsetVersion(11)
    def test_arange_end_notype(self):
        class ArangeScript(torch.jit.ScriptModule):
            @torch.jit.script_method
            def forward(self, a):
                return torch.arange(a.size(0))

        x = torch.randn(3, 4, requires_grad=True)
        outputs = ArangeScript()(x)
        self.run_test(ArangeScript(), x, input_names=["x"], dynamic_axes={"x": [0, 1]})
        self.run_test(ArangeScript(), x, remained_onnx_input_idx=[])

        class ArangeModel(torch.nn.Module):
            def forward(self, a):
                return torch.arange(a.size(0))

        self.run_test(ArangeModel(), x, input_names=["x"], dynamic_axes={"x": [0, 1]})
        self.run_test(ArangeModel(), x, remained_onnx_input_idx=[])

    @skipIfUnsupportedMinOpsetVersion(9)
    def test_arange_start_end(self):
        class ArangeScript(torch.jit.ScriptModule):
            @torch.jit.script_method
            def forward(self, a):
                return torch.arange(2, a.size(0) + 2, dtype=torch.float).view(-1, 1) + a

        x = torch.randn(3, 4, requires_grad=True)
        self.run_test(ArangeScript(), x)

        class ArangeModel(torch.nn.Module):
            def forward(self, a):
                return torch.arange(2, a.size(0) + 2, dtype=torch.float).view(-1, 1) + a

        self.run_test(ArangeModel(), x)

    @skipIfUnsupportedMinOpsetVersion(11)
    def test_arange_start_end_notype(self):
        class ArangeScript(torch.jit.ScriptModule):
            @torch.jit.script_method
            def forward(self, a):
                return torch.arange(2.7, a.size(0) + 2).view(-1, 1) + a

        x = torch.randn(3, 4, requires_grad=True)
        self.run_test(ArangeScript(), x)

        class ArangeModel(torch.nn.Module):
            def forward(self, a):
                return torch.arange(2.7, a.size(0) + 2).view(-1, 1) + a

        self.run_test(ArangeModel(), x)

    @skipIfUnsupportedMinOpsetVersion(9)
    def test_arange_start_end_step(self):
        class ArangeScript(torch.jit.ScriptModule):
            @torch.jit.script_method
            def forward(self, a):
                return (
                    torch.arange(
                        2, a.size(0) * a.size(1) + 2, a.size(1), dtype=torch.float
                    ).view(-1, 1)
                    + a
                )

        x = torch.randn(3, 4, requires_grad=True)
        self.run_test(ArangeScript(), x)

        class ArangeModel(torch.nn.Module):
            def forward(self, a):
                return (
                    torch.arange(
                        2, a.size(0) * a.size(1) + 2, a.size(1), dtype=torch.float
                    ).view(-1, 1)
                    + a
                )

        self.run_test(ArangeModel(), x)

    @skipIfUnsupportedMinOpsetVersion(11)
    def test_arange_start_end_step_notype(self):
        class ArangeScript(torch.jit.ScriptModule):
            @torch.jit.script_method
            def forward(self, a):
                return (
                    torch.arange(2.7, a.size(0) * a.size(1) + 2, a.size(1)).view(-1, 1)
                    + a
                )

        x = torch.randn(3, 4, requires_grad=True)
        self.run_test(ArangeScript(), x)

        class ArangeModel(torch.nn.Module):
            def forward(self, a):
                return (
                    torch.arange(2.7, a.size(0) * a.size(1) + 2, a.size(1)).view(-1, 1)
                    + a
                )

        self.run_test(ArangeModel(), x)

    @skipIfUnsupportedMinOpsetVersion(9)
    def test__dim_arange(self):
        class DimArange(torch.nn.Module):
            def forward(self, input):
                return torch._dim_arange(input, 1)

        x = torch.ones(5, 6)
        self.run_test(DimArange(), x, input_names=["x"], dynamic_axes={"x": [0, 1]})
        remained_onnx_input_idx = None if self.opset_version < 11 else []
        self.run_test(DimArange(), x, remained_onnx_input_idx=remained_onnx_input_idx)

    def _test_compare_ops(self, model, num_inputs):
        x_float = torch.randn(1, 2, 3, 4, requires_grad=True)
        x_int = torch.randint(10, (3, 4), dtype=torch.int32)
        if num_inputs > 1:
            y_float = torch.randn(1, 2, 3, 4, requires_grad=True)
            y_int = torch.randint(10, (3, 4), dtype=torch.int32)
            self.run_test(model, (x_float, y_float))
            self.run_test(model, (x_float, y_int))
            self.run_test(model, (x_int, y_float))
            self.run_test(model, (x_int, y_int))
        else:
            self.run_test(model, x_float)
            self.run_test(model, x_int)

    @skipIfUnsupportedMinOpsetVersion(9)
    def test_and_or_xor(self):
        class MyModel(torch.nn.Module):
            def forward(self, x, y):
                return x ^ y, x | y, x & y, ~x

        x = torch.randint(0, 2, (5, 5), dtype=torch.bool)
        y = torch.randint(0, 2, (5, 5), dtype=torch.bool)
        self.run_test(MyModel(), input_args=(x, y))

    @skipIfUnsupportedMinOpsetVersion(9)
    def test_logical_and(self):
        class AndModel(torch.nn.Module):
            def forward(self, x, y):
                return torch.logical_and(x, y)

        x = torch.randint(0, 2, (5, 5), dtype=torch.bool)
        y = torch.randint(0, 2, (5, 5), dtype=torch.bool)
        self.run_test(AndModel(), input_args=(x, y))

        x = torch.randint(10, (5, 5), dtype=torch.int32)
        y = torch.randint(10, (5, 5), dtype=torch.int32)
        self.run_test(AndModel(), input_args=(x, y))

        x = torch.randint(10, (5, 5), dtype=torch.double)
        y = torch.randint(10, (5, 5), dtype=torch.double)
        self.run_test(AndModel(), input_args=(x, y))

        x = torch.randint(10, (2, 3, 5), dtype=torch.float32)
        y = torch.randint(10, (2, 3, 5), dtype=torch.long)
        self.run_test(AndModel(), input_args=(x, y))

    @skipIfUnsupportedMinOpsetVersion(9)
    def test_logical_or(self):
        class OrModel(torch.nn.Module):
            def forward(self, x, y):
                return torch.logical_or(x, y)

        x = torch.randint(0, 2, (5, 5), dtype=torch.bool)
        y = torch.randint(0, 2, (5, 5), dtype=torch.bool)
        self.run_test(OrModel(), input_args=(x, y))

        x = torch.randint(10, (5, 5), dtype=torch.int32)
        y = torch.randint(10, (5, 5), dtype=torch.int32)
        self.run_test(OrModel(), input_args=(x, y))

        x = torch.randint(10, (5, 5), dtype=torch.double)
        y = torch.randint(10, (5, 5), dtype=torch.double)
        self.run_test(OrModel(), input_args=(x, y))

        x = torch.randint(10, (2, 3, 5), dtype=torch.float32)
        y = torch.randint(10, (2, 3, 5), dtype=torch.long)
        self.run_test(OrModel(), input_args=(x, y))

    @skipIfUnsupportedMinOpsetVersion(9)
    def test_logical_xor(self):
        class XorModel(torch.nn.Module):
            def forward(self, x, y):
                return torch.logical_xor(x, y)

        x = torch.randint(0, 2, (5, 5), dtype=torch.bool)
        y = torch.randint(0, 2, (5, 5), dtype=torch.bool)
        self.run_test(XorModel(), input_args=(x, y))

        x = torch.randint(10, (5, 5), dtype=torch.int32)
        y = torch.randint(10, (5, 5), dtype=torch.int32)
        self.run_test(XorModel(), input_args=(x, y))

        x = torch.randint(10, (5, 5), dtype=torch.double)
        y = torch.randint(10, (5, 5), dtype=torch.double)
        self.run_test(XorModel(), input_args=(x, y))

        x = torch.randint(10, (2, 3, 5), dtype=torch.float32)
        y = torch.randint(10, (2, 3, 5), dtype=torch.long)
        self.run_test(XorModel(), input_args=(x, y))

    @skipIfUnsupportedMinOpsetVersion(11)  # float equal added after opset 11
    def test_eq(self):
        class EqualModel(torch.nn.Module):
            def forward(self, input, other):
                return input == other

        self._test_compare_ops(EqualModel(), 2)

    def test_gt(self):
        class GreaterModel(torch.nn.Module):
            def forward(self, input, other):
                return input > other

        self._test_compare_ops(GreaterModel(), 2)

    @skipIfUnsupportedMinOpsetVersion(9)
    def test_ge(self):
        class GreaterOrEqualModel(torch.nn.Module):
            def forward(self, input, other):
                return input >= other

        self._test_compare_ops(GreaterOrEqualModel(), 2)

    def test_gt_scalar(self):
        class GreaterModel(torch.nn.Module):
            def forward(self, input):
                return input > 1

        self._test_compare_ops(GreaterModel(), 1)

    def test_gt_primitive(self):
        class GreaterModel(torch.nn.Module):
            def __init__(self):
                super().__init__()
                self.y: int = 2

            def forward(self, x: int):
                return self.y > x

        x = 3
        self.run_test(GreaterModel(), (x,))

    @skipIfUnsupportedMinOpsetVersion(9)
    def test_ge_scalar(self):
        class GreaterOrEqualModel(torch.nn.Module):
            def forward(self, input):
                return input >= 1

        self._test_compare_ops(GreaterOrEqualModel(), 1)

    def test_lt(self):
        class LessModel(torch.nn.Module):
            def forward(self, input, other):
                return input > other

        self._test_compare_ops(LessModel(), 2)

    @skipIfUnsupportedMinOpsetVersion(9)
    def test_le(self):
        class LessOrEqualModel(torch.nn.Module):
            def forward(self, input, other):
                return input <= other

        self._test_compare_ops(LessOrEqualModel(), 2)

    def test_lt_scalar(self):
        class LessModel(torch.nn.Module):
            def forward(self, input):
                return input < 1

        self._test_compare_ops(LessModel(), 1)

    @skipIfUnsupportedMinOpsetVersion(9)
    def test_le_scalar(self):
        class LessOrEqualModel(torch.nn.Module):
            def forward(self, input):
                return input <= 1

        self._test_compare_ops(LessOrEqualModel(), 1)

    def test_matmul(self):
        class MatmulModel(torch.nn.Module):
            def forward(self, input, other):
                return torch.matmul(input, other)

        x = torch.randn(3, 4, requires_grad=True)
        y = torch.randn(4, 5, requires_grad=True)
        self.run_test(MatmulModel(), (x, y))

        x = torch.randint(10, (3, 4))
        y = torch.randint(10, (4, 5))
        self.run_test(MatmulModel(), (x, y))

    def test_matmul_batch(self):
        class MatmulModel(torch.nn.Module):
            def forward(self, input, other):
                return torch.matmul(input, other)

        x = torch.randn(2, 3, 4, requires_grad=True)
        y = torch.randn(2, 4, 5, requires_grad=True)
        self.run_test(MatmulModel(), (x, y))

        x = torch.randint(10, (2, 3, 4))
        y = torch.randint(10, (2, 4, 5))
        self.run_test(MatmulModel(), (x, y))

    def _argmin_argmax_model(self, input):
        class ArgminArgmaxModel(torch.nn.Module):
            def forward(self, input):
                return (
                    torch.argmin(input),
                    torch.argmax(input),
                    torch.argmin(input, keepdim=True),
                    torch.argmax(input, keepdim=True),
                    torch.argmin(input, dim=0, keepdim=True),
                    torch.argmax(input, dim=1, keepdim=True),
                )

        self.run_test(ArgminArgmaxModel(), input)

    @skipIfUnsupportedMinOpsetVersion(9)
    def test_argmin_argmax(self):
        input = torch.randn(7, 3, 5)
        self._argmin_argmax_model(input)

    # Argmin and Argmax with "select_last_index" is not supprted before opset 12
    # "select_last_index" was added in opset 12 to deal with corner case where the
    # same value appears multiple times in the tensor
    @skipIfUnsupportedMinOpsetVersion(12)
    def test_argmin_argmax_select_last_index(self):
        input = torch.tensor([[1.0, 2.0, 3.0], [1.0, 1.0, 2.0]])
        self._argmin_argmax_model(input)

        input = torch.ones(7, 3, 5)
        self._argmin_argmax_model(input)

    def test_repeat(self):
        class RepeatModel(torch.nn.Module):
            def forward(self, x, y):
                x2 = x.repeat(y.shape[0], 1)
                y1 = y.view(-1, 1)
                return x2 + y1

        x = torch.tensor([1, 2, 3])
        y = torch.tensor([4, 5, 8, 9])
        self.run_test(RepeatModel(), (x, y))

    @skipIfUnsupportedMinOpsetVersion(9)
    def test_repeat_interleave(self):
        class FlattenModel(torch.nn.Module):
            def forward(self, x):
                return x.repeat_interleave(2)

        x = torch.tensor([1, 2, 3])
        self.run_test(FlattenModel(), (x,))

        class DimsModel(torch.nn.Module):
            def forward(self, x):
                return x.repeat_interleave(4, dim=1)

        x = torch.tensor([[1, 2], [3, 4]])
        self.run_test(DimsModel(), (x,))

        class DimsModel2(torch.nn.Module):
            def forward(self, x):
                repeats = torch.tensor([4])
                return torch.repeat_interleave(x, repeats, dim=1)

        x = torch.tensor([[1, 2], [3, 4]])
        self.run_test(DimsModel2(), (x,))

        class RepeatsDimsModel(torch.nn.Module):
            def forward(self, x):
                repeats = torch.tensor([1, 2])
                return torch.repeat_interleave(x, repeats, dim=0)

        x = torch.tensor([[1, 2], [3, 4]])
        self.run_test(RepeatsDimsModel(), (x,))

        class RepeatsDimsModel2(torch.nn.Module):
            def forward(self, x):
                repeats = torch.tensor([1, 2])
                return torch.repeat_interleave(x, repeats, dim=1)

        x = torch.tensor([[1, 2], [3, 4]])
        self.run_test(RepeatsDimsModel2(), (x,))

    @skipIfUnsupportedMinOpsetVersion(9)
    def test_repeat_interleave_noop(self):
        class Model(torch.nn.Module):
            def forward(self, x):
                return x.repeat_interleave(1, dim=1)

        x = torch.randn(4, 1, 8)
        self.run_test(Model(), (x,))

    @skipIfUnsupportedMinOpsetVersion(13)
    def test_dynamic_repeat_interleave(self):
        class SingleDynamicModel(torch.nn.Module):
            def forward(self, x):
                repeats = torch.tensor(4)
                return torch.repeat_interleave(x, repeats, dim=1)

        x = torch.tensor([[1, 2, 4], [3, 4, 7]])
        another_x = torch.tensor([[7, 8], [5, 6]])
        self.run_test(
            SingleDynamicModel(),
            x,
            additional_test_inputs=[another_x],
            input_names=["input_1"],
            dynamic_axes={"input_1": {1: "w"}},
        )

        class NegDynamicModel(torch.nn.Module):
            def forward(self, x):
                repeats = torch.tensor(4)
                return torch.repeat_interleave(x, repeats, dim=-1)

        x = torch.tensor([[1, 2, 4], [3, 4, 7]])
        another_x = torch.tensor([[7, 8], [5, 6]])
        self.run_test(
            NegDynamicModel(),
            x,
            additional_test_inputs=[another_x],
            input_names=["input_1"],
            dynamic_axes={"input_1": {1: "w"}},
        )

        class SingleDynamicModelFloat(torch.nn.Module):
            def forward(self, x):
                repeats = torch.tensor([4])
                return torch.repeat_interleave(x, repeats, dim=0)

        x = torch.tensor([[1.1, 2.1], [3.1, 4.1]])
        another_x = torch.tensor([[7.1, 8.1], [5.1, 6.1]])
        self.run_test(
            SingleDynamicModelFloat(),
            x,
            additional_test_inputs=[another_x],
            input_names=["input_1"],
            dynamic_axes={"input_1": {0: "h"}},
        )

        class DynamicRepeatsModel(torch.nn.Module):
            def forward(self, x, repeats):
                return torch.repeat_interleave(x, repeats, dim=1)

        x = torch.tensor([[1, 2, 4], [3, 4, 7]])
        another_x = torch.tensor([[7, 8], [5, 6]])
        repeats = torch.tensor([2])
        another_repeats = torch.tensor([4])
        self.run_test(
            DynamicRepeatsModel(),
            (x, repeats),
            additional_test_inputs=[(another_x, another_repeats)],
            input_names=["input_1", "repeats_1"],
            dynamic_axes={"input_1": {1: "w"}, "repeats_1": {0: "r"}},
        )

        class DynamicRepeatsModel2(torch.nn.Module):
            def forward(self, x, repeats):
                return torch.repeat_interleave(x, repeats, dim=1)

        x = torch.tensor([[1, 2, 4], [3, 4, 7]])
        repeats = torch.tensor([2])
        another_repeats = torch.tensor([4])
        self.run_test(
            DynamicRepeatsModel2(),
            (x, repeats),
            additional_test_inputs=[(x, another_repeats)],
            input_names=["input_1", "repeats_1"],
            dynamic_axes={"repeats_1": {0: "r"}},
        )

    @skipIfUnsupportedMinOpsetVersion(13)
    def test_multiple_dynamic_repeat_interleave(self):
        class DynamicRepeatsModel(torch.nn.Module):
            def forward(self, x, repeats):
                return torch.repeat_interleave(x, repeats, dim=1)

        x = torch.tensor([[1, 2, 4], [3, 4, 7]])
        repeats = torch.tensor([2, 3, 4])
        another_repeats = torch.tensor([4, 3, 2])
        self.run_test(
            DynamicRepeatsModel(),
            (x, repeats),
            additional_test_inputs=[(x, another_repeats)],
            input_names=["input_1", "repeats_1"],
            dynamic_axes={"repeats_1": {0: "r"}},
        )

        class DynamicRepeatsModel2(torch.nn.Module):
            def forward(self, x, repeats):
                return torch.repeat_interleave(x, repeats, dim=0)

        x = torch.tensor([[1, 2, 4], [3, 4, 7]])
        repeats = torch.tensor([2, 3])
        another_repeats = torch.tensor([4, 3])
        self.run_test(
            DynamicRepeatsModel2(),
            (x, repeats),
            additional_test_inputs=[(x, another_repeats)],
            input_names=["input_1", "repeats_1"],
            dynamic_axes={"repeats_1": {0: "r"}},
        )

    def test_view(self):
        class ViewModel(torch.nn.Module):
            def forward(self, input):
                return input.view(4, 24)

        x = torch.randint(10, (4, 2, 3, 4), dtype=torch.int32)
        self.run_test(ViewModel(), x)

    def test_view_dynamic(self):
        class ViewModel(torch.nn.Module):
            def forward(self, input, other):
                return input.view(other.shape)

        x = torch.randn(2, 3, 4)
        shape = torch.randn(6, 4)
        self.run_test(
            ViewModel(),
            (x, shape),
            input_names=["x", "shape"],
            dynamic_axes={"x": [0, 1, 2], "shape": [0, 1]},
        )
        self.run_test(ViewModel(), (x, shape), remained_onnx_input_idx=[0])

    def test_view_dynamic_zero_dim(self):
        class ViewModel(torch.nn.Module):
            def forward(self, input):
                input = input.view(-1, 2)
                return input.view(1, -1)

        x = torch.ones(2)
        another_x = torch.empty((0,))
        self.run_test(
            ViewModel(),
            x,
            additional_test_inputs=[another_x],
            input_names=["input_1"],
            dynamic_axes={
                "input_1": [
                    0,
                ]
            },
        )

    def test_view_as(self):
        class ViewModel(torch.nn.Module):
            def forward(self, input, other):
                return input.view_as(other)

        x = torch.randn(2, 3, 4)
        y = torch.randn(6, 4)
        self.run_test(ViewModel(), (x, y))

    def test_linear(self):
        class LinearModel(torch.nn.Module):
            def __init__(self):
                super().__init__()
                self.fc = torch.nn.Linear(16, 16)

            def forward(self, x):
                out = self.fc(x)
                out = self.fc(out)
                return out

        x = torch.randn(3, 16)
        self.run_test(LinearModel(), (x,))

        class LinearModel(torch.nn.Module):
            def forward(self, input, weight, bias):
                return torch.nn.functional.linear(input, weight, bias)

        # input of rank 2
        x = torch.randn(2, 2)
        y = torch.randn(2, 2)
        z = torch.randn(1)
        self.run_test(LinearModel(), (x, y, z))

        # input of rank 3
        x = torch.randn(3, 3, 3)
        y = torch.randn(3, 3)
        z = torch.randn(1)
        self.run_test(LinearModel(), (x, y, z))

    @skipScriptTest()
    def test_weight_norm(self):
        # addmm for 3-d inputs converts to onnx::MatMul
        model = torch.nn.utils.weight_norm(torch.nn.Linear(5, 10), dim=1)
        x = torch.randn(3, 4, 5, requires_grad=True)
        self.run_test(model, x)

        # addmm for 2-d inputs converts to onnx::Gemm
        model = torch.nn.utils.weight_norm(torch.nn.Linear(5, 10), dim=1)
        x = torch.randn(4, 5, requires_grad=True)
        self.run_test(model, x)

        model = torch.nn.utils.weight_norm(torch.nn.Conv1d(1, 1, 3))
        x = torch.randn(1, 1, 5, requires_grad=True)
        self.run_test(model, x)

        model = torch.nn.utils.weight_norm(torch.nn.Conv1d(1, 1, 3), dim=-2)
        x = torch.randn(1, 1, 5, requires_grad=True)
        self.run_test(model, x)

        model = torch.nn.utils.weight_norm(torch.nn.Conv1d(3, 6, 3), name="weight")
        x = torch.randn(3, 3, 5, requires_grad=True)
        self.run_test(model, x)

    @skipScriptTest()
    def test_weight_norm_nodim(self):
        # addmm for 3-d inputs converts to onnx::MatMul
        model = torch.nn.utils.weight_norm(torch.nn.Linear(5, 10), dim=None)
        x = torch.randn(3, 4, 5, requires_grad=True)
        self.run_test(model, x)

        # addmm for 2-d inputs converts to onnx::Gemm
        model = torch.nn.utils.weight_norm(torch.nn.Linear(5, 10), dim=None)
        x = torch.randn(4, 5, requires_grad=True)
        self.run_test(model, x)

    def test_flatten(self):
        class FlattenModel(torch.nn.Module):
            def forward(self, input):
                return torch.flatten(input)

        x = torch.randint(10, (1, 2, 3, 4))
        self.run_test(FlattenModel(), x)

        x = torch.randn(4)
        self.run_test(FlattenModel(), x)

    def test_flatten2d(self):
        class FlattenModel(torch.nn.Module):
            def forward(self, input):
                return torch.flatten(input, 1)

        x = torch.randint(10, (1, 2, 3, 4))
        self.run_test(FlattenModel(), x)

    def test_flatten2d_neg(self):
        class FlattenModel(torch.nn.Module):
            def forward(self, x):
                return (
                    torch.flatten(x, 1, -1),
                    torch.flatten(x, 0, -2),
                    torch.flatten(x, 1, -2),
                )

        x = torch.randint(10, (1, 2, 3, 4))
        self.run_test(FlattenModel(), x)

    @skipIfUnsupportedMinOpsetVersion(9)
    def test_flatten_dynamic_axes(self):
        class MyModule(torch.nn.Module):
            def forward(self, x):
                return torch.flatten(x, start_dim=2, end_dim=3)

        batch_size = 3
        x = torch.randn(batch_size, 5, 4, 5)
        y = torch.randn(5, 5, 4, 5)
        model = MyModule()
        self.run_test(
            model,
            x,
            additional_test_inputs=[y],
            input_names=["input"],
            output_names=["output"],
            dynamic_axes={"input": {0: "batch_size"}, "output": {0: "batch_size"}},
        )

    @skipIfUnsupportedMinOpsetVersion(11)
    def test_getitem(self):
        class GetItemModel(torch.jit.ScriptModule):
            @torch.jit.script_method
            def forward(self, x, y, z, ind):
                # this will create prim::ListConstruct(x, y, z) + aten::__getitem__
                arr = [x, y, z]
                return arr[ind]

        x = torch.randn(3, 4, 5)
        y = torch.randn(1, 4, 5)
        z = torch.randn(2, 4, 5)
        ind = torch.tensor(1, dtype=torch.long)
        self.run_test(GetItemModel(), (x, y, z, ind))

        ind = torch.tensor(-2, dtype=torch.long)
        self.run_test(GetItemModel(), (x, y, z, ind))

    @skipDtypeChecking
    def test_item(self):
        class M(torch.nn.Module):
            def forward(self, x, y, i: int):
                return int(x[y[i]].item())

        x = torch.arange(6, dtype=torch.float)
        y = torch.tensor([0, 1, 2, 3, 4], dtype=torch.long)
        i = 3
        self.run_test(torch.jit.script(M()), (x, y, i))

    @skipScriptTest()  # torch.nonzero(x, as_tuple=True) is not scriptable.
    @skipIfUnsupportedMinOpsetVersion(9)
    def test_nonzero(self):
        class NonzeroModel(torch.nn.Module):
            def forward(self, x):
                return x.nonzero(), x.nonzero(as_tuple=True)

        x = torch.randn(60).index_fill_(0, torch.randint(0, 60, (20,)), 0).view(3, 4, 5)
        self.run_test(NonzeroModel(), (x,))

    def test_unbind(self):
        class UnbindModel(torch.nn.Module):
            def forward(self, input):
                _, out, _ = input.unbind()
                return out

        x = torch.randn(3, 4, 5)
        self.run_test(UnbindModel(), x)

        class UnbindModel2(torch.nn.Module):
            def forward(self, input):
                _, out, _, _ = input.unbind(1)
                return out

        x = torch.randn(3, 4, 5)
        self.run_test(UnbindModel2(), x)

        class UnbindModel3(torch.nn.Module):
            def forward(self, input):
                _, out, _, _ = input.unbind(-2)
                return out

        x = torch.randn(3, 4, 5)
        self.run_test(UnbindModel3(), x)

    @skipIfUnsupportedMinOpsetVersion(11)
    def test_len(self):
        class LenModel(torch.jit.ScriptModule):
            @torch.jit.script_method
            def forward(self, input):
                return len(input.unbind()) + input

        x = torch.randn(4, 5)
        self.run_test(
            LenModel(),
            x,
            input_names=["input"],
            dynamic_axes={"input": {0: "seq"}},
            additional_test_inputs=(torch.randn(5, 5),),
        )

    @skipIfUnsupportedMinOpsetVersion(9)
    def test_len_list(self):
        class LenListModel(torch.jit.ScriptModule):
            @torch.jit.script_method
            def forward(self, input):
                return torch.ones(len(input.shape))

        x = torch.randn(4, 5)
        self.run_test(LenListModel(), x, remained_onnx_input_idx=[])

    @skipIfUnsupportedMinOpsetVersion(11)
    def test_unbind_dynamic(self):
        class UnbindModel(torch.jit.ScriptModule):
            @torch.jit.script_method
            def forward(self, input):
                return input.unbind()[1]

        x = torch.randn(3, 4, 5)
        self.run_test(UnbindModel(), x)

        class UnbindModel2(torch.jit.ScriptModule):
            @torch.jit.script_method
            def forward(self, input):
                return input.unbind(-1)[1]

        x = torch.randn(3, 4, 5)
        self.run_test(UnbindModel2(), x)

    @skipScriptTest()  # scripting tests run for opsets > 11. See: test_split_script
    def test_split(self):
        class SplitModel(torch.nn.Module):
            def forward(self, input):
                return input.split([2, 1, 2]), input.split([3, 2])[0]

        x = torch.randn(5, 4, 3)
        self.run_test(SplitModel(), x)

        class SplitModel2(torch.nn.Module):
            def forward(self, input):
                return input.split([2, 1, 1], -2), input.split([2, 2], -2)[-1]

        x = torch.randn(5, 4, 3)
        self.run_test(SplitModel2(), x)

        class SplitModel3(torch.nn.Module):
            def forward(self, input):
                return input.split([2, 1, 2])

        x = torch.randn(5, 4, 3)
        self.run_test(SplitModel3(), x)

    @skipIfUnsupportedMinOpsetVersion(11)
    def test_split_script(self):
        class SplitModel(torch.nn.Module):
            def forward(self, input):
                return input.split([2, 1, 2]), input.split([3, 2])[0]

        x = torch.randn(5, 4, 3)
        self.run_test(SplitModel(), x)

        class SplitModel2(torch.nn.Module):
            def forward(self, input):
                return input.split([2, 1, 1], -2), input.split([2, 2], -2)[-1]

        x = torch.randn(5, 4, 3)
        self.run_test(SplitModel2(), x)

        class SplitModel3(torch.nn.Module):
            def forward(self, input):
                return input.split([2, 1, 2])

        x = torch.randn(5, 4, 3)
        self.run_test(SplitModel3(), x)

    @skipIfUnsupportedMinOpsetVersion(11)
    @skipScriptTest()
    def test_split_size_as_list(self):
        class SplitModel(torch.nn.Module):
            def forward(self, input, split_sizes: List[int]):
                out = []
                split_list: List[Tensor] = input.split(split_sizes)

                for ob in split_list:
                    out.append(ob)
                return torch.cat(out, dim=0)

        x = torch.randn(6, 4, 3)
        split_sizes = [torch.tensor(2), torch.tensor(4)]
        self.run_test(SplitModel(), (x, split_sizes))

    @skipIfUnsupportedMinOpsetVersion(11)
    def test_split_size_with_slice(self):
        class SplitModule(torch.nn.Module):
            def forward(self, x, y, t):
                splits = (x.size(1), y.size(1))
                out, out2 = torch.split(t, splits, dim=1)
                return out, out2

        x = torch.randn(2, 3)
        y = torch.randn(2, 4)
        t = torch.randn(2, 7)
        self.run_test(
            SplitModule(),
            (x, y, t),
            input_names=["x", "y", "t"],
            dynamic_axes={"x": [0, 1], "y": [0, 1], "t": [0, 1]},
        )
        self.run_test(SplitModule(), (x, y, t), remained_onnx_input_idx=[2])

    @skipIfUnsupportedMinOpsetVersion(11)
    def test_split_dynamic(self):
        class SplitModel(torch.jit.ScriptModule):
            @torch.jit.script_method
            def forward(self, input):
                return input.split(2)[1]

        x = torch.randn(5, 4, 3)
        self.run_test(SplitModel(), x)

        class SplitModel2(torch.jit.ScriptModule):
            @torch.jit.script_method
            def forward(self, input):
                return input.split(2, -3)[1]

        x = torch.randn(5, 4, 3)
        self.run_test(SplitModel2(), x)

    @skipIfUnsupportedMinOpsetVersion(11)
    def test_split_dynamic_axes(self):
        class Split(torch.nn.Module):
            def forward(self, x):
                return x.split(1, dim=-1)

        x = torch.randn(4, 384, 2)
        input_names = ["logits"]
        self.run_test(
            Split(),
            x,
            input_names=input_names,
            dynamic_axes={input_names[0]: {0: "batch"}},
        )

    @skipIfUnsupportedMinOpsetVersion(11)
    def test_chunk(self):
        class ChunkModel(torch.nn.Module):
            def __init__(self, dim=1):
                super().__init__()
                self.dim = dim

            def forward(self, x):
                return torch.chunk(x, 3, dim=self.dim)

        model = ChunkModel()
        model.eval()
        model_neg_dim = ChunkModel(-1)
        model_neg_dim.eval()
        x = torch.randn(1, 18)

        for dim_size_ in range(13, 16):
            y = torch.randn(1, dim_size_)
            self.run_test(
                model,
                x,
                additional_test_inputs=[y],
                input_names=["x"],
                dynamic_axes={"x": {0: "batch_size", 1: "dims"}},
            )

            self.run_test(
                model_neg_dim,
                x,
                additional_test_inputs=[y],
                input_names=["x"],
                dynamic_axes={"x": {0: "batch_size", 1: "dims"}},
            )

    @skipIfUnsupportedMinOpsetVersion(11)
    def test_dynamic_chunk(self):
        class ChunkModel(torch.nn.Module):
            def __init__(self, dim=1):
                super().__init__()
                self.dim = dim

            def forward(self, x):
                return torch.chunk(x, x.size(0), dim=self.dim)

        model = ChunkModel()
        model.eval()
        model_neg_dim = ChunkModel(-1)
        model_neg_dim.eval()
        x = torch.randn(3, 18)

        for dim_size_ in range(13, 16):
            y = torch.randn(3, dim_size_)
            self.run_test(
                model,
                x,
                additional_test_inputs=[y],
                input_names=["x"],
                dynamic_axes={"x": {0: "batch_size", 1: "dims"}},
            )

            self.run_test(
                model_neg_dim,
                x,
                additional_test_inputs=[y],
                input_names=["x"],
                dynamic_axes={"x": {0: "batch_size", 1: "dims"}},
            )

    def test_concat(self):
        class ConcatModel(torch.nn.Module):
            def forward(self, x, y, z):
                return torch.cat((x, y, z))

        x = torch.randn(3, 4, 5)
        y = torch.randn(1, 4, 5)
        z = torch.randn(2, 4, 5)
        self.run_test(ConcatModel(), (x, y, z))

    @skipIfUnsupportedMinOpsetVersion(11)
    def test_concat_dynamic(self):
        class ConcatDynamicModel(torch.jit.ScriptModule):
            @torch.jit.script_method
            def forward(self, x):
                return torch.cat(x.unbind())

        x = torch.randn(4, 5, 6)
        self.run_test(ConcatDynamicModel(), x)

    def test_stack(self):
        class StackModel(torch.nn.Module):
            def forward(self, x, y, z):
                return torch.stack((x, y, z), 1)

        x = torch.randn(3, 4, 5)
        y = torch.randn(3, 4, 5)
        z = torch.randn(3, 4, 5)
        self.run_test(StackModel(), (x, y, z))

    @skipIfUnsupportedMinOpsetVersion(11)
    def test_stack_dynamic(self):
        class StackDynamicModel(torch.jit.ScriptModule):
            @torch.jit.script_method
            def forward(self, x):
                return torch.stack(x.unbind(), 1)

        x = torch.randn(4, 5, 6)
        self.run_test(StackDynamicModel(), x)

    def test_loop_dynamic(self):
        class LoopModel(torch.jit.ScriptModule):
            @torch.jit.script_method
            def forward(self, x):
                for i in range(x.size(2)):
                    x = x + i
                return x

        model = LoopModel()
        inputs = torch.zeros(1, 2, 3, dtype=torch.long)
        self.run_test(model, inputs)

    @skipIfUnsupportedMinOpsetVersion(9)
    def test_loop_nested(self):
        class NestedLoopsModel(torch.jit.ScriptModule):
            @torch.jit.script_method
            def forward(self, x):
                for i in range(5):
                    a = 0
                    while a < 4:
                        a += 1
                    x = x + a
                return x

        model = NestedLoopsModel()
        inputs = torch.zeros(1, 2, 3, dtype=torch.long)
        self.run_test(model, inputs)

    @skipIfUnsupportedMinOpsetVersion(11)
    def test_loop_with_list(self):
        class ListLoopModel(torch.jit.ScriptModule):
            @torch.jit.script_method
            def forward(self, x):
                res = []
                res1 = []
                arr = x.split([3, 4, 1, 1, 2, 3, 2], 0)
                res2 = torch.zeros(3, 4, dtype=torch.long)
                res3 = []
                res4 = []
                for i in range(len(arr)):
                    res.append(arr[i].sum(0, False))
                    res1.append(arr[-1 - i].sum(0, False))
                    res2 += 1
                    res3 = res3 + [arr[i].sum(0, False)]
                    res4 += [arr[-1 - i].sum(0, False)]
                return res, res1, res2, torch.stack(res3), torch.stack(res4)

        model = ListLoopModel()
        inputs = torch.randn(16)
        self.run_test(model, inputs)

    @skipIfUnsupportedMinOpsetVersion(11)
    def test_loop_transpose(self):
        class LoopModel(torch.nn.Module):
            def forward(self, x):
                res = torch.zeros_like(x[0])
                for i in range(x.size(0)):
                    res += x[0].transpose(0, 1)
                return res

        model = torch.jit.script(LoopModel())
        x = torch.randn(5, 3, 3)
        self.run_test(model, x)

    @skipIfUnsupportedMinOpsetVersion(11)
    def test_loop_multi_dim(self):
        class LoopMultiDimModel(torch.jit.ScriptModule):
            @torch.jit.script_method
            def forward(self, x, y):
                for x_ in torch.flip(x.narrow(0, 0, 7), [0]):
                    y = x_[0][y]
                return y

        model = LoopMultiDimModel()
        x = torch.randint(0, 5, (8, 1, 17), dtype=torch.long)
        y = torch.ones(1, dtype=torch.long)
        self.run_test(model, (x, y))

    @skipIfUnsupportedMinOpsetVersion(11)
    def test_list(self):
        class ListModel(torch.jit.ScriptModule):
            @torch.jit.script_method
            def forward(self, x):
                tensors = x.unbind()
                res = []
                res.append(tensors[0])
                res.append(tensors[1])
                res.pop(1)

                res.insert(0, tensors[1])
                res.append(tensors[2])
                res += [tensors[3], tensors[4]]
                res = res + [tensors[5]]
                return torch.ones(len(res))

        model = ListModel()
        inputs = torch.randn(16, 1)
        self.run_test(model, inputs)

    @skipIfUnsupportedMinOpsetVersion(11)
    def test_list_append(self):
        class ListModel(torch.nn.Module):
            def forward(self, x, y):
                res = []
                for i in range(x.size(0)):
                    res += [torch.matmul(x[i], y)]
                return res

        model = torch.jit.script(ListModel())
        x = torch.randn(16, 3, 4)
        y = torch.randn(4, 5)
        self.run_test(model, (x, y))

    @skipIfUnsupportedMinOpsetVersion(13)
    def test_list_append_nested(self):
        class ListModel(torch.nn.Module):
            def forward(self, x, y):
                res = []
                for i in range(x.size(0)):
                    for j in range(x.size(1)):
                        res += [torch.matmul(x[i][j], y)]
                return res

        model = torch.jit.script(ListModel())
        x = torch.randn(4, 4, 3, 4)
        y = torch.randn(4, 5)
        self.run_test(model, (x, y))

    @skipIfUnsupportedMinOpsetVersion(14)  # Need onnx::Identity of sequence in opset 14
    def test_list_append_nested_2(self):
        class ListModel(torch.nn.Module):
            def forward(self, x):
                res = []
                res_replicate = []
                for i in range(x.size(0)):
                    if len(res) > 2:
                        for j in range(x.size(1)):
                            res.append(x[i][j])
                        res_replicate.append(res[-1])
                        res.append(res_replicate[-1])
                return res, res_replicate

        model = torch.jit.script(ListModel())
        x = torch.randn(4, 4, 3, 4)
        self.run_test(model, (x,))

    @skipIfUnsupportedMinOpsetVersion(13)
    def test_list_append_nested_mixed_dtype(self):
        class ListModel(torch.nn.Module):
            def forward(self, x, y):
                res = []
                for i in range(x.size(0)):
                    for j in range(x.size(1)):
                        if i == j:
                            res.append(x == y)
                        else:
                            res.append(x != y)
                return res

        model = torch.jit.script(ListModel())
        x = torch.randn(4, 4, 3, 4)
        y = torch.randn(3, 4)
        self.run_test(model, (x, y))

    @skipIfUnsupportedMinOpsetVersion(11)
    def test_list_pop(self):
        class ListModel(torch.nn.Module):
            def forward(self, x, y):
                res = []
                for i in range(x.size(0)):
                    res += [torch.matmul(x[i], y)]
                res.pop()
                return res

        model = torch.jit.script(ListModel())
        x = torch.randn(16, 3, 4)
        y = torch.randn(4, 5)
        self.run_test(model, (x, y))

    @skipIfUnsupportedMinOpsetVersion(13)
    def test_list_pop_nested(self):
        class ListModel(torch.nn.Module):
            def forward(self, x, y):
                res = []
                for i in range(x.size(0)):
                    for j in range(x.size(1)):
                        res += [torch.matmul(x[i][j], y)]
                        res.pop()
                    res += [torch.matmul(x[i][0], y)]
                return res

        model = torch.jit.script(ListModel())
        x = torch.randn(4, 4, 3, 4)
        y = torch.randn(4, 5)
        self.run_test(model, (x, y))

    @skipIfUnsupportedMinOpsetVersion(11)
    def test_list_del(self):
        class ListModel(torch.nn.Module):
            def forward(self, x, y):
                res = []
                for i in range(x.size(0)):
                    res += [torch.matmul(x[i], y)]
                del res[2]
                return res

        model = torch.jit.script(ListModel())
        x = torch.randn(16, 3, 4)
        y = torch.randn(4, 5)
        self.run_test(model, (x, y))

    @skipIfUnsupportedMinOpsetVersion(13)
    def test_list_del_nested(self):
        class ListModel(torch.nn.Module):
            def forward(self, x, y):
                res = []
                for i in range(x.size(0)):
                    for j in range(x.size(1)):
                        res += [torch.matmul(x[i][j], y)]
                        del res[i]
                    res += [torch.matmul(x[i][0], y)]
                return res

        model = torch.jit.script(ListModel())
        x = torch.randn(4, 4, 3, 4)
        y = torch.randn(4, 5)
        self.run_test(model, (x, y))

    @skipIfUnsupportedMinOpsetVersion(11)
    def test_list_set(self):
        class ListModel(torch.nn.Module):
            def forward(self, x, y):
                res = []
                for i in range(x.size(0)):
                    res.append(x[i])
                res[y] = x[y]
                return res

        model = torch.jit.script(ListModel())
        x = torch.randn(12, 4)
        y = torch.tensor(2, dtype=torch.long)
        self.run_test(model, (x, y))

    @skipIfUnsupportedMinOpsetVersion(13)
    def test_list_idx_sum(self):
        class ListModel(torch.nn.Module):
            def forward(self, x, y):
                indices = torch.arange(x.size(0))
                res = []
                for i in range(x.size(0)):
                    res.append(x[i])
                return res[torch.sum(indices[:y])]

        model = torch.jit.script(ListModel())
        x = torch.randn(12, 4)
        y = torch.tensor(2, dtype=torch.long)
        self.run_test(model, (x, y))

    @skipIfUnsupportedMinOpsetVersion(9)
    def test_tensor_factories(self):
        class TensorFactory(torch.nn.Module):
            def forward(self, x):
                return torch.zeros(x.size()) + torch.ones(x.size())

        x = torch.randn(2, 3, 4)
        self.run_test(
            TensorFactory(), x, input_names=["x"], dynamic_axes={"x": [0, 1, 2]}
        )
        self.run_test(TensorFactory(), x, remained_onnx_input_idx=[])

    @skipIfUnsupportedMinOpsetVersion(9)
    def test_tensor_factories_script(self):
        class TensorFactory(torch.jit.ScriptModule):
            @torch.jit.script_method
            def forward(self, x):
                return torch.zeros(x.shape, dtype=torch.float) + torch.ones(
                    x.shape, dtype=torch.float
                )

        x = torch.randn(2, 3, 4)
        self.run_test(
            TensorFactory(), x, input_names=["x"], dynamic_axes={"x": [0, 1, 2]}
        )
        self.run_test(TensorFactory(), x, remained_onnx_input_idx=[])

    @skipIfUnsupportedMinOpsetVersion(9)
    def test_tensor_like_factories_script(self):
        class TensorFactory(torch.jit.ScriptModule):
            @torch.jit.script_method
            def forward(self, x):
                zeros = torch.zeros_like(
                    x,
                    dtype=torch.float,
                    layout=torch.strided,
                    device=torch.device("cpu"),
                )
                ones = torch.ones_like(
                    x,
                    dtype=torch.float,
                    layout=torch.strided,
                    device=torch.device("cpu"),
                )
                return zeros + ones

        x = torch.randn(2, 3, 4)
        self.run_test(
            TensorFactory(), x, input_names=["x"], dynamic_axes={"x": [0, 1, 2]}
        )
        self.run_test(TensorFactory(), x, remained_onnx_input_idx=[])

    @skipIfUnsupportedMinOpsetVersion(13)
    def test_tensor_split(self):
        class TensorSplitModel(torch.nn.Module):
            def forward(self, input):
                return (
                    input.tensor_split([1, 3]),
                    # test with output indexing.
                    input.tensor_split([2, 4])[0],
                    # test split on specific dim.
                    input.tensor_split([1, 3, 4], dim=-2),
                    # test split on specific dim and output indexing.
                    input.tensor_split([0, 2], dim=-2)[-1],
                    # test with out of bound end index (5).
                    input.tensor_split([2, 3, 5]),
                )

        self.run_test(TensorSplitModel(), torch.randn(5, 4, 3))

    @skipIfUnsupportedMinOpsetVersion(13)
    def test_tensor_split_scalar(self):
        class TensorSplitModel(torch.nn.Module):
            def forward(self, x):
                return torch.tensor_split(x, x.size(1))

        self.run_test(TensorSplitModel(), torch.randn(1, 2, 3))

    @skipIfUnsupportedMinOpsetVersion(13)
    def test_tensor_split_dynamic_axes(self):
        class TensorSplitModel(torch.nn.Module):
            def forward(self, x):
                return x.tensor_split(1, dim=-1)

        x = torch.randn(4, 384, 2)
        input_names = ["logits"]
        self.run_test(
            TensorSplitModel(),
            x,
            input_names=input_names,
            dynamic_axes={input_names[0]: {0: "batch"}},
        )

    @skipIfUnsupportedMinOpsetVersion(9)
    def test_eye(self):
        class TensorFactory(torch.nn.Module):
            def forward(self, x):
                return (
                    torch.eye(x.size()[1], 3),
                    torch.eye(4, 4, dtype=torch.long),
                    torch.eye(x.size()[1], 2, dtype=torch.long),
                    torch.eye(x.shape[0]),
                    torch.eye(x.shape[0], dtype=torch.float64),
                )

        x = torch.randn(2, 3, 4)
        another_x = torch.randn(5, 6, 7)
        self.run_test(
            TensorFactory(),
            x,
            additional_test_inputs=[another_x],
            input_names=["input_1"],
            dynamic_axes={"input_1": [0, 1, 2]},
        )

    @skipIfUnsupportedMinOpsetVersion(13)
    def test_diagonal(self):
        class DiagonalModel(torch.nn.Module):
            def forward(self, x):
                return torch.diagonal(x)

        x = torch.randn(2, 4, 5, 2)
        # Other test inputs to test dynamic behavior
        another_x = torch.randn(5, 6, 7, 8)
        self.run_test(
            DiagonalModel(),
            x,
            additional_test_inputs=[another_x],
            input_names=["input_1"],
            dynamic_axes={"input_1": [0, 1, 2, 3]},
        )

        class DiagonalModelNegOffset(torch.nn.Module):
            def forward(self, x):
                return torch.diagonal(x, offset=-1)

        x = torch.randn(2, 4, 5, 2)
        # Other test inputs to test dynamic behavior
        another_x = torch.randn(5, 6, 7, 8)
        self.run_test(
            DiagonalModelNegOffset(),
            x,
            additional_test_inputs=[another_x],
            input_names=["input_1"],
            dynamic_axes={"input_1": [0, 1, 2, 3]},
        )

        class DiagonalModelPosOffset(torch.nn.Module):
            def forward(self, x):
                return torch.diagonal(x, offset=1)

        x = torch.randn(2, 4, 5, 2)
        # Other test inputs to test dynamic behavior
        another_x = torch.randn(5, 6, 7, 8)
        self.run_test(
            DiagonalModelPosOffset(),
            x,
            additional_test_inputs=[another_x],
            input_names=["input_1"],
            dynamic_axes={"input_1": [0, 1, 2, 3]},
        )

        class DiagonalModelWithDims(torch.nn.Module):
            def forward(self, x):
                return torch.diagonal(x, offset=-1, dim1=1, dim2=2)

        x = torch.randn(2, 4, 5, 2)
        # Other test inputs to test dynamic behavior
        another_x = torch.randn(5, 6, 7, 8)
        self.run_test(
            DiagonalModelWithDims(),
            x,
            additional_test_inputs=[another_x],
            input_names=["input_1"],
            dynamic_axes={"input_1": [0, 1, 2, 3]},
        )

        class DiagonalModelOffsetOverrun(torch.nn.Module):
            def forward(self, x):
                return torch.diagonal(x, offset=-2), torch.diagonal(x, offset=5)

        x = torch.randn(2, 4, 5, 2)
        # Other test inputs to test dynamic behavior
        another_x = torch.randn(5, 6, 7, 8)
        self.run_test(
            DiagonalModelOffsetOverrun(),
            x,
            additional_test_inputs=[another_x],
            input_names=["input_1"],
            dynamic_axes={"input_1": [0, 1, 2, 3]},
        )

    @skipIfUnsupportedMinOpsetVersion(9)
    def test_inplace_zero(self):
        class Zero_(torch.nn.Module):
            def forward(self, x):
                return x.zero_(), x

        x = torch.randn(2, 3, 4)
        self.run_test(Zero_(), x, input_names=["x"], dynamic_axes={"x": [0, 1, 2]})
        self.run_test(Zero_(), x, remained_onnx_input_idx=[])

    @skipIfUnsupportedMinOpsetVersion(9)
    def test_new_zeros(self):
        class Zero_(torch.nn.Module):
            def forward(self, x):
                return x.new_zeros(x.shape[1:2]), x.new_zeros(
                    x.shape[2:], dtype=torch.long
                )

        x = torch.randn(2, 3, 4)
        self.run_test(Zero_(), x, input_names=["x"], dynamic_axes={"x": [0, 1, 2]})
        self.run_test(Zero_(), x, remained_onnx_input_idx=[])

    @skipIfUnsupportedMinOpsetVersion(9)
    def test_new_ones(self):
        class OnesModel(torch.nn.Module):
            def forward(self, x):
                return x.new_ones(x.shape[1:2]), x.new_ones(
                    x.shape[2:], dtype=torch.long
                )

        x = torch.randn(2, 3, 4)
        self.run_test(OnesModel(), x, input_names=["x"], dynamic_axes={"x": [0, 1, 2]})
        self.run_test(OnesModel(), x, remained_onnx_input_idx=[])

    @skipIfUnsupportedMinOpsetVersion(9)
    @skipScriptTest()  # torch.zeros/torch.ones with size tensor of dim != 0 not scriptable.
    def test_zeros_ones_with_tensor_input(self):
        class ZeroAndOnes(torch.nn.Module):
            def forward(self, x):
                return torch.zeros(x, 1), torch.ones(x, 1)

        x = torch.tensor([2])
        self.run_test(ZeroAndOnes(), (x,))

    @skipIfUnsupportedMinOpsetVersion(9)
    @skipShapeChecking
    def test_tolist(self):
        class List(torch.jit.ScriptModule):
            @torch.jit.script_method
            def forward(self, input):
                res: List[int] = input.tolist()
                return res

        self.run_test(List(), (torch.randint(100, (1,)),))

    @skipIfUnsupportedMinOpsetVersion(9)
    def test_list_pass(self):
        class Slice(torch.nn.Module):
            def forward(self, x, y):
                return x.new_zeros(x.shape[2:] + y.shape[1:])

        x = torch.randn(2, 3, 4, 5)
        y = torch.randn(1, 2, 3, 4)
        self.run_test(
            Slice(),
            (x, y),
            input_names=["x", "y"],
            dynamic_axes={"x": [0, 1, 2, 3], "y": [0, 1, 2, 3]},
        )
        self.run_test(Slice(), (x, y), remained_onnx_input_idx=[])

        class Size(torch.nn.Module):
            def forward(self, x, y):
                return x.new_zeros(x.shape + y.shape)

        x = torch.randn(2, 3, 4)
        y = torch.randn(1, 2, 3)
        self.run_test(
            Size(),
            (x, y),
            input_names=["x", "y"],
            dynamic_axes={"x": [0, 1, 2], "y": [0, 1, 2]},
        )
        self.run_test(Size(), (x, y), remained_onnx_input_idx=[])

        class Array(torch.nn.Module):
            def forward(self, x, y):
                arr1 = [x.shape[0], x.shape[1], 2]
                arr2 = [y.shape[0], y.shape[1]]
                return x.new_zeros(arr1 + arr2)

        x = torch.randn(2, 3, 4)
        y = torch.randn(1, 2, 3)
        self.run_test(
            Array(),
            (x, y),
            input_names=["x", "y"],
            dynamic_axes={"x": [0, 1, 2], "y": [0, 1, 2]},
        )
        self.run_test(Array(), (x, y), remained_onnx_input_idx=[])

        class List(torch.nn.Module):
            def forward(self, x, y):
                l1 = list(x.shape)
                l2 = list(y.shape)
                return x.new_zeros(l1 + l2)

        x = torch.randn(2, 3, 4)
        y = torch.randn(1, 2, 3)
        self.run_test(
            List(),
            (x, y),
            input_names=["x", "y"],
            dynamic_axes={"x": [0, 1, 2], "y": [0, 1, 2]},
        )
        self.run_test(List(), (x, y), remained_onnx_input_idx=[])

    @skipIfUnsupportedMinOpsetVersion(9)
    def test_new_empty(self):
        class Emtpy(torch.nn.Module):
            def forward(self, x):
                return (
                    x.new_empty(x.shape[0]).fill_(0),
                    x.new_empty(x.shape[0], dtype=torch.long) * 0,
                )

        x = torch.randn(2, 3, 4)
        self.run_test(Emtpy(), x, input_names=["x"], dynamic_axes={"x": [0, 1, 2]})
        self.run_test(Emtpy(), x, remained_onnx_input_idx=[])

    @skipIfUnsupportedMinOpsetVersion(9)
    def test_new_full(self):
        class Full(torch.nn.Module):
            def forward(self, x):
                return x.new_full(x.shape[1:2], 5), x.new_full(
                    x.shape[0:1], 1.3, dtype=torch.long
                )

        x = torch.randn(2, 3, 4)
        self.run_test(Full(), x, input_names=["x"], dynamic_axes={"x": [0, 1, 2]})
        self.run_test(Full(), x, remained_onnx_input_idx=[])

    @skipIfUnsupportedMinOpsetVersion(9)
    def test_inplace_list(self):
        class Arithmetic(torch.jit.ScriptModule):
            @torch.jit.script_method
            def forward(self, x, y):
                return torch.cat([x.add_(3), y.fill_(0)])

        x = torch.randn(2, 3)
        y = torch.randn(2, 3)
        self.run_test(
            Arithmetic(),
            (x, y),
            input_names=["x", "y"],
            dynamic_axes={"x": [0, 1], "y": [0, 1]},
        )
        self.run_test(Arithmetic(), (x, y), remained_onnx_input_idx=[0])

    @skipIfUnsupportedMinOpsetVersion(9)
    def test_inplace_fill(self):
        class Fill_(torch.nn.Module):
            def forward(self, x):
                return x.fill_(3), x

        x = torch.randn(2, 3, 4)
        self.run_test(Fill_(), x, input_names=["x"], dynamic_axes={"x": [0, 1, 2]})
        self.run_test(Fill_(), x, remained_onnx_input_idx=[])

    def test_inplace_arithmetic(self):
        class Arithmetic(torch.jit.ScriptModule):
            @torch.jit.script_method
            def forward(self, x, y):
                x.add_(3)
                y.mul_(x)
                return x, y

        x = torch.randn(2, 3, 4)
        y = torch.randn(2, 3, 4)
        self.run_test(Arithmetic(), (x, y))

    def test_inplace_arithmetic_half(self):
        class InplaceAddModel(torch.nn.Module):
            def forward(self, x, y):
                return x.add_(y)

        class InplaceMulModel(torch.nn.Module):
            def forward(self, x, y):
                return x.mul_(y)

        x = torch.randn(2, 2, dtype=torch.half)
        y = torch.randn(2, 2, dtype=torch.float)
        self.run_test(InplaceAddModel(), (x, y), rtol=1e-2, atol=1e-2)
        self.run_test(InplaceMulModel(), (x, y), rtol=1e-2, atol=1e-2)

    @skipIfUnsupportedMinOpsetVersion(9)
    def test_inplace_with_loop(self):
        class M(torch.nn.Module):
            def forward(self, x):
                a = torch.ones(
                    12,
                )
                for i in range(10):
                    a.add_(
                        torch.ones(
                            12,
                        )
                    )
                return a + x

        m = M()
        x = torch.randn(
            12,
        )
        self.run_test(torch.jit.script(M()), (x))

    @skipIfUnsupportedMinOpsetVersion(9)
    def test_inplace_with_loop_2(self):
        class M(torch.nn.Module):
            def forward(self, x):
                _bias = torch.ones(
                    12,
                )
                a = torch.ones(
                    12,
                )  # used in loop, altered.
                a_ref = a  # not used in loop, should be altered.
                b = x.clone()  # used in loop, not be altered.
                b_ref = b  # not used in loop, should not be altered.
                for i in range(10):
                    if i == 3:
                        for j in range(5):
                            a += _bias
                            _bias.add_(
                                torch.ones(
                                    12,
                                )
                            )
                            b = b + torch.ones(
                                12,
                            )

                    _bias.add_(
                        torch.ones(
                            12,
                        )
                    )
                    a += _bias
                # TODO: value for a_ref is incorrect.
                # a_ref += torch.ones(12,)
                b_ref += torch.ones(
                    12,
                )
                return _bias + x, a, b, b_ref

        m = M()
        x = torch.zeros(
            12,
        )
        self.run_test(torch.jit.script(M()), (x))

    @skipIfUnsupportedMinOpsetVersion(11)
    def test_inplace_attr_with_loop(self):
        class M(torch.nn.Module):
            def __init__(self):
                super().__init__()
                self._bias = torch.arange(
                    12,
                )

            def forward(self, x):
                self._bias = torch.arange(
                    12,
                )
                for i in range(10):
                    if i == 3:
                        for j in range(5):
                            self._bias += torch.arange(
                                12,
                            )
                return self._bias + x

        m = M()
        x = torch.zeros(
            12,
        )
        self.run_test(torch.jit.script(M()), (x))

    @skipIfUnsupportedMinOpsetVersion(11)
    def test_inplace_attr_copy_with_loop(self):
        class M(torch.nn.Module):
            def __init__(self):
                super().__init__()
                self._bias = torch.arange(
                    12,
                )

            def forward(self, x):
                self._bias = torch.arange(
                    12,
                )
                for i in range(10):
                    if i == 3:
                        for j in range(5):
                            self._bias.copy_(
                                torch.arange(
                                    12,
                                )
                            )
                        self._bias.copy_(
                            self._bias
                            + torch.arange(
                                12,
                            )
                        )

                    self._bias.copy_(
                        self._bias
                        + torch.arange(
                            12,
                        )
                    )
                return self._bias + x

        m = M()
        x = torch.zeros(
            12,
        )
        self.run_test(torch.jit.script(M()), (x))

    @skipIfUnsupportedMinOpsetVersion(14)  # Need onnx::Identity of sequence in opset 14
    def test_inplace_sequence_with_loop(self):
        class M(torch.nn.Module):
            def process(self, beam_hyps: List[Tensor], done: Tensor, x):
                batch_size = x.shape[0]
                for i in range(batch_size):
                    if done[i]:
                        continue

                    beam_idx = 0
                    for _, token in enumerate(x[i]):
                        beam_hyps.append(token)
                        beam_idx += 1

                        if beam_idx == 6:
                            break

                    done[i] = len(beam_hyps) > 4

                return beam_hyps, done

            def forward(self, x):
                beam_hyps: List[Tensor] = []
                batch_size = x.shape[0]
                cur_len = 0
                max_len = x.shape[1]
                done = torch.zeros(batch_size, dtype=torch.bool)
                while cur_len < max_len:
                    beam_hyps, done = self.process(beam_hyps, done, x[:, 0, :])
                    cur_len = cur_len + 1

                return beam_hyps

        m = torch.jit.script(M())
        x = torch.randn(8, 4, 3)
        self.run_test(torch.jit.script(M()), (x))

    @skipScriptTest()  # Sort with dynamic dim not supported in ONNX
    def test_sort(self):
        class SortModel(torch.nn.Module):
            def forward(self, x):
                out = []
                for i in range(-2, 2):
                    out.append(torch.sort(x, dim=i, descending=True))
                return out

        x = torch.randn(3, 4)
        self.run_test(SortModel(), x)

    @skipIfUnsupportedMinOpsetVersion(11)
    @skipScriptTest()  # Sort with dynamic dim not supported in ONNX
    def test_sort_ascending(self):
        class SortModel(torch.nn.Module):
            def forward(self, x):
                out = []
                for i in range(-2, 2):
                    out.append(torch.sort(x, dim=i, descending=False))
                return out

        x = torch.randn(3, 4)
        self.run_test(SortModel(), x)

    @skipIfUnsupportedMinOpsetVersion(11)
    def test_argsort(self):
        class ArgSortModel(torch.nn.Module):
            def forward(self, x):
                return torch.argsort(x, dim=1, descending=False)

        x = torch.randn(3, 4)
        self.run_test(ArgSortModel(), x)

    @skipIfUnsupportedMinOpsetVersion(9)
    def test_masked_fill(self):
        class MaskedFillModel(torch.nn.Module):
            def forward(self, x):
                mask = torch.tensor([[0, 0, 1], [1, 1, 0]], dtype=torch.uint8)
                return x.masked_fill(mask, 2)

        x = torch.zeros(4, 2, 3, requires_grad=True)
        self.run_test(MaskedFillModel(), x)

        class MaskedFillModel2(torch.nn.Module):
            def forward(self, x):
                return x.masked_fill(x > 3, -1)

        x = torch.arange(16).view(2, 2, 4).to(torch.float32)
        self.run_test(MaskedFillModel2(), x)

    @skipIfUnsupportedMinOpsetVersion(9)
    def test_masked_fill_inplace(self):
        class MaskedFillModel(torch.jit.ScriptModule):
            @torch.jit.script_method
            def forward(self, x):
                mask = torch.tensor([[0, 0, 1], [1, 1, 0]], dtype=torch.uint8)
                x.masked_fill_(mask, 2)
                return x

        x = torch.zeros(4, 2, 3, requires_grad=True)
        self.run_test(MaskedFillModel(), x)

        class MaskedFillModel2(torch.jit.ScriptModule):
            @torch.jit.script_method
            def forward(self, x):
                x.masked_fill_(x > 3, -1)
                return x

        x = torch.arange(16).view(2, 2, 4).to(torch.float32)
        self.run_test(MaskedFillModel2(), x)

    @skipIfUnsupportedMinOpsetVersion(11)
    def test_masked_scatter(self):
        class MaskedScatterModel(torch.nn.Module):
            def forward(self, x):
                return torch.masked_scatter(x, x.ge(0.5), torch.ones(100, 100) * 5)

        x = torch.randn(3, 4, 5, requires_grad=True)
        self.run_test(MaskedScatterModel(), x)

    @skipIfUnsupportedMinOpsetVersion(11)
    def test_masked_select(self):
        class MaskedSelectModel(torch.nn.Module):
            def forward(self, x):
                return torch.masked_select(x, x.ge(0.5))

        x = torch.randn(3, 4, 5, requires_grad=True)
        self.run_test(MaskedSelectModel(), x)

    @skipIfUnsupportedMinOpsetVersion(11)
    def test_index_put_to_masked_fill(self):
        class MaskedFillModel(torch.nn.Module):
            def forward(self, input_mask, some_const):
                mask = input_mask.clone()
                mask[mask != some_const] = 1
                mask[mask == some_const] = 0
                return mask

        mask = torch.randn(2, 2, 2, requires_grad=True)
        constant = torch.tensor(5, dtype=torch.float)
        self.run_test(MaskedFillModel(), (mask, constant))

    @skipIfUnsupportedMinOpsetVersion(11)
    def test_index_put_to_masked_scatter(self):
        class MaskedScatterModel(torch.nn.Module):
            def forward(self, input_mask, some_const):
                mask = input_mask.clone()
                mask[mask != some_const] = torch.ones(8)
                return mask

        mask = torch.randn(2, 2, 2, requires_grad=True)
        constant = torch.tensor(5, dtype=torch.float)
        self.run_test(MaskedScatterModel(), (mask, constant))

    @skipIfUnsupportedMinOpsetVersion(9)
    def test_pixel_shuffle(self):
        class PixelShuffle(torch.nn.Module):
            def forward(self, x):
                return torch.pixel_shuffle(x, upscale_factor=2)

        x = torch.randn(2, 16, 4, 3, requires_grad=True)
        y = torch.randn(4, 32, 8, 4, requires_grad=True)
        self.run_test(PixelShuffle(), x)
        self.run_test(
            PixelShuffle(),
            x,
            input_names=["x"],
            dynamic_axes={"x": [0, 1, 2, 3]},
            additional_test_inputs=[y],
        )

    @skipIfUnsupportedMinOpsetVersion(9)
    def test_pixel_unshuffle(self):
        class PixelUnshuffle(torch.nn.Module):
            def forward(self, x):
                return torch.pixel_unshuffle(x, downscale_factor=2)

        x = torch.randn(2, 16, 4, 6, requires_grad=True)
        y = torch.randn(4, 32, 8, 4, requires_grad=True)
        self.run_test(PixelUnshuffle(), x)
        self.run_test(
            PixelUnshuffle(),
            x,
            input_names=["x"],
            dynamic_axes={"x": [0, 1, 2, 3]},
            additional_test_inputs=[y],
        )

    @skipIfUnsupportedMinOpsetVersion(9)
    def test_reciprocal(self):
        class ReciprocalModel(torch.nn.Module):
            def forward(self, x):
                return torch.reciprocal(x)

        model = ReciprocalModel()
        x = torch.tensor([2, 4])
        self.run_test(model, x.to(torch.long))
        self.run_test(model, x.to(torch.float))
        self.run_test(model, x.to(torch.double))

    @skipIfUnsupportedMinOpsetVersion(9)
    def test_scalar_type(self):
        class ArithmeticModel(torch.nn.Module):
            def forward(self, x):
                return x.size(0) * 2 * x, 2 - x

        x = torch.ones(2, 3, dtype=torch.float32)
        self.run_test(ArithmeticModel(), x)

        class ComparisonModel(torch.nn.Module):
            def forward(self, x, y):
                a = torch.tensor([12.0])
                return x.lt(1.5) & y.le(2) & x.le(1), x.gt(y), x.lt(y), a.ge(x.size(0))

        x = torch.ones(2, 3, dtype=torch.int32)
        y = torch.ones(2, 3, dtype=torch.float32)
        self.run_test(ComparisonModel(), (x, y))

        class MatMulModel(torch.nn.Module):
            def forward(self, x):
                return torch.mm(x, x) + x + torch.mm(x, x) + x

        x = torch.ones(3, 3)
        self.run_test(MatMulModel(), x)

        class AddMMModel(torch.nn.Module):
            def forward(self, x):
                return torch.mm(x, x) + x

        x = torch.ones(3, 3)
        self.run_test(AddMMModel(), x)

        class FullModel(torch.nn.Module):
            # add is used for exporting full
            def forward(self, x):
                return torch.full((3, 4), x)

        x = torch.tensor(12.0)
        self.run_test(FullModel(), x)

        class CatModel(torch.nn.Module):
            def forward(self, fp16, fp32):
                return torch.cat([fp16, fp32])

        fp16 = Tensor([0.5])
        fp16 = fp16.half()
        fp32 = Tensor([1.5])
        self.run_test(CatModel(), (fp16, fp32))

    @skipIfUnsupportedMinOpsetVersion(9)
    def test_full_like(self):
        class FullLikeModel(torch.nn.Module):
            def forward(self, x):
                return torch.full_like(x, 1.3, dtype=torch.int)

        x = torch.tensor(12)
        self.run_test(FullLikeModel(), x)

    @skipIfUnsupportedMinOpsetVersion(9)
    @skipDtypeChecking
    def test_full_like_value(self):
        class FullLikeModel(torch.nn.Module):
            def forward(self, x, y):
                out = y + 2
                return torch.full_like(x, out)

        x = torch.tensor(12)
        y = torch.tensor(2)
        self.run_test(FullLikeModel(), (x, y))

    def test_l1_norm(self):
        class NormModel(torch.nn.Module):
            def forward(self, x):
                return torch.norm(x, p=1, dim=-1, keepdim=False)

        x = torch.randn(4, 2, 3, requires_grad=True)
        self.run_test(NormModel(), x)

    def test_l2_norm(self):
        class NormModel(torch.nn.Module):
            def forward(self, x):
                return torch.norm(x, p=2, dim=-2, keepdim=False)

        x = torch.randn(4, 2, 3, requires_grad=True)
        self.run_test(NormModel(), x)

    def test_frobenius_norm(self):
        class NormModel(torch.nn.Module):
            def forward(self, x):
                return torch.norm(x, p="fro", dim=0, keepdim=False)

        x = torch.randn(4, 2, 3, requires_grad=True)
        self.run_test(NormModel(), x)

    def test_frobenius_norm_keepdim(self):
        class NormModel(torch.nn.Module):
            def forward(self, x):
                return torch.norm(x, p="fro", dim=(0, 1), keepdim=True)

        x = torch.randn(4, 2, 3, requires_grad=True)
        self.run_test(NormModel(), x)

    def test_unfold(self):
        class UnfoldModel(torch.nn.Module):
            def forward(self, x):
                return x.unfold(dimension=2, size=2, step=2)

        x = torch.randn(4, 2, 3, requires_grad=True)
        y = torch.randn(2, 1, 3, requires_grad=True)
        self.run_test(
            UnfoldModel(),
            x,
            dynamic_axes={"x": [0, 1]},
            input_names=["x"],
            additional_test_inputs=[y],
        )

    def test_unfold_infer_shape(self):
        class UnfoldModule(torch.jit.ScriptModule):
            def __init__(self):
                super().__init__()
                self.conv = torch.nn.Conv1d(3, 1, 3, stride=2)

            @torch.jit.script_method
            def forward(self, x):
                x = self.conv(x)
                return x.unfold(dimension=2, size=2, step=2)

        x = torch.randn(32, 3, 64)
        self.run_test(UnfoldModule(), x)

    @skipIfUnsupportedMinOpsetVersion(12)
    def test_unfold_dynamic_inputs(self):
        class UnfoldModel(torch.nn.Module):
            def forward(self, x):
                return x.unfold(dimension=2, size=x.shape[1], step=x.shape[1] - 1)

        x = torch.randn(4, 2, 4, requires_grad=True)
        self.run_test(UnfoldModel(), x)

        class UnfoldModel(torch.nn.Module):
            def forward(self, x):
                return x.unfold(dimension=2, size=x.shape[1], step=1)

        x = torch.randn(4, 2, 4, requires_grad=True)
        self.run_test(UnfoldModel(), x)

    @skipIfUnsupportedMinOpsetVersion(9)  # MatMul long inputs is added in ONNX opset 9.
    def test_mv(self):
        class MatmulModel(torch.nn.Module):
            def forward(self, input, other):
                return torch.mv(input, other)

        x = torch.randn(4, 5, requires_grad=True)
        y = torch.randn(5, requires_grad=True)
        self.run_test(MatmulModel(), (x, y))

        x = torch.randint(10, (4, 5))
        y = torch.randint(10, (5,))
        self.run_test(MatmulModel(), (x, y))

    @skipIfUnsupportedMinOpsetVersion(9)  # MatMul long inputs is added in ONNX opset 9.
    def test_dot(self):
        class MatmulModel(torch.nn.Module):
            def forward(self, input, other):
                return torch.dot(input, other)

        x = torch.randn(5, requires_grad=True)
        y = torch.randn(5, requires_grad=True)
        self.run_test(MatmulModel(), (x, y))

        x = torch.randint(10, (5,))
        y = torch.randint(10, (5,))
        self.run_test(MatmulModel(), (x, y))

    @skipScriptTest()  # SpectralNorm not TorchScript compatible.
    def test_spectral_norm(self):
        m = torch.nn.utils.spectral_norm(torch.nn.Linear(2, 4))

        x = torch.randn(6, 2)
        self.run_test(m, (x,))

    def test_prelu(self):
        class PReluModel(torch.nn.Module):
            def __init__(self):
                super().__init__()
                self.prelu = torch.nn.PReLU()

            def forward(self, x):
                return self.prelu(x)

        x = torch.randn(2, 3, 4)
        y = torch.randn(2, 4, 5)
        self.run_test(
            PReluModel(),
            x,
            input_names=["x"],
            dynamic_axes={"x": [1, 2]},
            additional_test_inputs=[y],
        )

    def test_prelu_scalar(self):
        x = torch.scalar_tensor(1.0)
        self.run_test(torch.nn.PReLU(), x, input_names=["x"])

    def test_relu6(self):
        class Relu6Model(torch.nn.Module):
            def __init__(self):
                super().__init__()
                self.relu6 = torch.nn.ReLU6()

            def forward(self, x):
                return self.relu6(x)

        x = torch.randn(2, 3, 4) * 100.0
        y = torch.randn(2, 4, 5) * 100.0
        self.run_test(
            Relu6Model(),
            x,
            input_names=["x"],
            dynamic_axes={"x": [1, 2]},
            additional_test_inputs=[y],
        )

    def test_silu(self):
        class SiLUModel(torch.nn.Module):
            def __init__(self):
                super().__init__()
                self.silu = torch.nn.SiLU()

            def forward(self, x):
                return self.silu(x)

        x = torch.randn(2, 3, 4)
        self.run_test(SiLUModel(), (x))

    @skipIfUnsupportedMinOpsetVersion(14)
    def test_tril(self):
        class trilModel(torch.nn.Module):
            def forward(self, x):
                return torch.tril(x)

        x = torch.randn(2, 3, 4)
        self.run_test(trilModel(), (x))

        class trilModelwithDiagonal(torch.nn.Module):
            def forward(self, x):
                return torch.tril(x, diagonal=1)

        x = torch.randn(2, 3, 4)
        self.run_test(trilModelwithDiagonal(), (x))

        class trilModelwithNegDiagonal(torch.nn.Module):
            def forward(self, x):
                return torch.tril(x, diagonal=-1)

        x = torch.randn(2, 3, 4)
        self.run_test(trilModelwithNegDiagonal(), (x))

    @skipIfUnsupportedMinOpsetVersion(14)
    def test_triu(self):
        class triuModel(torch.nn.Module):
            def forward(self, x):
                return torch.triu(x)

        x = torch.randn(2, 3, 4)
        self.run_test(triuModel(), (x))

        class triuModelwithDiagonal(torch.nn.Module):
            def forward(self, x):
                return torch.triu(x, diagonal=1)

        x = torch.randn(2, 3, 4)
        self.run_test(triuModelwithDiagonal(), (x))

        class trilModelwithNegDiagonal(torch.nn.Module):
            def forward(self, x):
                return torch.tril(x, diagonal=-1)

        x = torch.randn(2, 3, 4)
        self.run_test(trilModelwithNegDiagonal(), (x))

    def test_mish(self):
        class MishModel(torch.nn.Module):
            def __init__(self):
                super().__init__()
                self.mish = torch.nn.Mish()

            def forward(self, x):
                return self.mish(x)

        x = torch.randn(2, 3, 4)
        self.run_test(MishModel(), (x))

    def test_remainder(self):
        class RemainderModel(torch.nn.Module):
            def forward(self, input, other):
                return torch.remainder(input, other)

        x = torch.randn(4, 2, 3)
        y = torch.randn(1, 2, 1)
        self.run_test(RemainderModel(), (x, y))

        x = torch.tensor([7, 6, -7, -6], dtype=torch.long)
        y = torch.tensor([2], dtype=torch.long)
        self.run_test(RemainderModel(), (x, y))

        x = x.to(torch.float)
        self.run_test(RemainderModel(), (x, y))

        y = y.to(torch.float)
        self.run_test(RemainderModel(), (x, y))

        x = x.to(torch.int32)
        self.run_test(RemainderModel(), (x, y))

    def test_remainder_scalar(self):
        class RemainderModel(torch.nn.Module):
            def __init__(self, scalar=2.55):
                super().__init__()
                self.scalar = scalar

            def forward(self, input):
                return torch.remainder(input, self.scalar)

        x = torch.randint(10, (2, 3))
        self.run_test(RemainderModel(), x)

        x = torch.tensor([7, 6, -7, -6], dtype=torch.long)
        self.run_test(RemainderModel(2), x)

    @skipIfUnsupportedMinOpsetVersion(10)
    def test_fmod(self):
        class FModModel(torch.nn.Module):
            def forward(self, input, other):
                return torch.fmod(input, other)

        x = torch.randn(4, 2, 3)
        y = torch.randn(1, 2, 1)
        self.run_test(FModModel(), (x, y))

    @skipIfUnsupportedMinOpsetVersion(10)
    def test_fmod_scalar(self):
        class FModModel(torch.nn.Module):
            def forward(self, input):
                return torch.fmod(input, 2.55)

        x = torch.randint(10, (2, 3))
        self.run_test(FModModel(), x)

    @skipIfUnsupportedMinOpsetVersion(9)
    def test_glu(self):
        class GluModel(torch.nn.Module):
            def forward(self, x):
                return torch.nn.functional.glu(x)

        x = torch.randn(2, 4, 5, 6, requires_grad=True)
        self.run_test(GluModel(), x)

    @skipIfUnsupportedMinOpsetVersion(9)
    def test_gelu(self):
        class GeluModel(torch.nn.Module):
            def forward(self, x):
                return torch.nn.functional.gelu(x, approximate="none")

        x = torch.randn(2, 4, 5, 6, requires_grad=True)
        self.run_test(GeluModel(), x)

    @skipIfUnsupportedMinOpsetVersion(9)
    def test_tanh_gelu(self):
        class GeluModel(torch.nn.Module):
            def forward(self, x):
                return torch.nn.functional.gelu(x, approximate="tanh")

        x = torch.randn(2, 4, 5, 6, requires_grad=True)
        self.run_test(GeluModel(), x)

    def test_add_inplace(self):
        class InplaceAddModel(torch.nn.Module):
            def forward(self, x):
                x += 12
                return x

        x = torch.randn(4, 2, 3, requires_grad=True)
        self.run_test(InplaceAddModel(), x)

    def test_addcmul(self):
        class AddcmulModel(torch.nn.Module):
            def forward(self, x, t1, t2):
                return torch.addcmul(x, t1, t2), torch.addcmul(x, t1, t2, value=2.2)

        x = torch.randn(1, 3)
        t1 = torch.randn(3, 1)
        t2 = torch.randn(1, 3)
        self.run_test(AddcmulModel(), (x, t1, t2))

    def test_rsqrt(self):
        class RsqrtModel(torch.nn.Module):
            def forward(self, x):
                return x.rsqrt()

        x = torch.randn(4, 2, 3, requires_grad=True, dtype=torch.float64)
        self.run_test(RsqrtModel(), x)

    def test_rsqrt_zeros(self):
        class RsqrtModel(torch.nn.Module):
            def forward(self, x):
                return x.rsqrt()

        x = torch.zeros(4, 2, 3, requires_grad=True, dtype=torch.float64)
        self.run_test(RsqrtModel(), x)

    @skipIfUnsupportedMinOpsetVersion(11)
    def test_unique(self):
        class UniqueModel(torch.nn.Module):
            def forward(self, x):
                return torch.unique(
                    x, sorted=True, return_inverse=False, return_counts=True
                )

        x = torch.tensor([1, 3, 2, 3], dtype=torch.long)
        self.run_test(UniqueModel(), x)

    @skipIfUnsupportedMinOpsetVersion(11)
    def test_unique_along_dim(self):
        class UniqueModel(torch.nn.Module):
            def forward(self, x):
                return torch.unique(
                    x, dim=0, sorted=True, return_inverse=True, return_counts=False
                )

        x = torch.tensor([1, 3, 2, 3], dtype=torch.long)
        self.run_test(UniqueModel(), x)

    @skipIfUnsupportedMinOpsetVersion(11)
    def test_cumsum(self):
        class CumSum(torch.nn.Module):
            def forward(self, input):
                return torch.cumsum(input, dim=0)

        x = torch.randn(2, 3, 4)
        model = CumSum()
        self.run_test(model, x)

    @skipIfUnsupportedMinOpsetVersion(11)
    def test_cumsum_with_cast(self):
        class CumSum(torch.nn.Module):
            def forward(self, input):
                return torch.cumsum(input, dim=0, dtype=torch.float32)

        model = CumSum()
        x = torch.tensor([2, 3, 4], dtype=torch.int32)
        self.run_test(model, x)
        x = torch.tensor([False, True, True])
        self.run_test(model, x)

    @skipScriptTest()  # error in propagate as assign input shape
    @skipIfUnsupportedMinOpsetVersion(10)
    def test_embedding_bag(self):
        model = torch.nn.EmbeddingBag(10, 5, mode="sum", scale_grad_by_freq=True)
        input = torch.randint(10, (7,))
        offset = torch.tensor([0, 2, 5, 6])
        self.run_test(model, (input, offset))

        model = torch.nn.EmbeddingBag(10, 5, mode="sum", include_last_offset=True)
        input = torch.randint(10, (7,))
        offset = torch.tensor([0, 2, 5, 6])
        self.run_test(model, (input, offset))

        model = torch.nn.EmbeddingBag(10, 5, mode="max")
        input = torch.randint(10, (7, 5))
        self.run_test(model, (input))

    @skipIfUnsupportedMinOpsetVersion(11)
    def test_embedding_bag_1d_per_sample_weights(self):
        class EmbeddingModel(torch.nn.Module):
            def forward(self, embedding_matrix, input, offset, weights):
                return torch.nn.functional.embedding_bag(
                    input,
                    embedding_matrix,
                    offsets=offset,
                    mode="sum",
                    per_sample_weights=weights,
                )

        model = EmbeddingModel()
        x = torch.randint(7, (6,))
        w = torch.randn(
            6,
        )
        offset = torch.tensor([0, 2, 5])
        embedding_matrix = torch.rand(10, 15)
        self.run_test(model, (embedding_matrix, x, offset, w))

    @skipIfUnsupportedMinOpsetVersion(11)
    def test_embedding_bag_2d_per_sample_weights(self):
        class EmbeddingModel(torch.nn.Module):
            def forward(self, embedding_matrix, input, weights):
                return torch.nn.functional.embedding_bag(
                    input, embedding_matrix, mode="sum", per_sample_weights=weights
                )

        embedding_matrix = torch.rand(10, 15)
        model = EmbeddingModel()
        x = torch.randint(7, (2, 3))
        w = torch.randn(2, 3)

        x2 = torch.randint(7, (4, 3))
        w2 = torch.randn(4, 3)
        self.run_test(
            model,
            (embedding_matrix, x, w),
            input_names=["embed", "x", "w"],
            dynamic_axes={"x": [0], "w": [0]},
            additional_test_inputs=[(embedding_matrix, x2, w2)],
        )

    @skipScriptTest()  # scripting prim::Uninitialized, prim::dtype, prim::unchecked_cast
    @skipIfUnsupportedMinOpsetVersion(11)
    @unittest.skip(
        "Due to ONNX Loop shape inference issue. "
        "https://msdata.visualstudio.com/Vienna/_workitems/edit/1352001"
    )
    def test_embedding_bag_dynamic_input(self):
        class EmbeddingModel1D(torch.nn.Module):
            def forward(self, embedding_matrix, input, weights, offsets):
                return torch.nn.functional.embedding_bag(
                    input,
                    embedding_matrix,
                    offsets=offsets,
                    mode="sum",
                    per_sample_weights=weights,
                )

        model = EmbeddingModel1D()
        x = torch.randint(7, (6,))
        w = torch.randn(
            6,
        )
        offsets = torch.tensor([0, 2, 5], dtype=torch.long)
        embedding_matrix = torch.rand(10, 15)
        x2 = torch.randint(7, (2,))
        w2 = torch.randn(
            2,
        )
        embedding_matrix2 = torch.rand(12, 25)
        offsets2 = torch.tensor(
            [
                0,
            ],
            dtype=torch.long,
        )
        self.run_test(
            model,
            (embedding_matrix, x, w, offsets),
            additional_test_inputs=[(embedding_matrix2, x2, w2, offsets2)],
            input_names=["embedding_matrix", "x", "offsets", "w"],
            dynamic_axes={
                "embedding_matrix": [0, 1],
                "x": [0],
                "offsets": [0],
                "w": [0],
            },
        )

        class EmbeddingModel2D(torch.nn.Module):
            def forward(self, embedding_matrix, input, weights):
                return torch.nn.functional.embedding_bag(
                    input, embedding_matrix, mode="sum", per_sample_weights=weights
                )

        model = EmbeddingModel2D()
        x = torch.randint(7, (2, 3))
        w = torch.randn(2, 3)
        embedding_matrix = torch.rand(10, 15)
        x2 = torch.randint(7, (3, 5))
        w2 = torch.randn(3, 5)
        embedding_matrix2 = torch.rand(12, 25)
        self.run_test(
            model,
            (embedding_matrix, x, w),
            additional_test_inputs=[(embedding_matrix2, x2, w2)],
            input_names=["embedding_matrix", "x", "w"],
            dynamic_axes={"embedding_matrix": [0, 1], "x": [0, 1], "w": [0, 1]},
        )

    @skipIfUnsupportedMinOpsetVersion(8)
    def test_meshgrid(self):
        class Meshgrid(torch.nn.Module):
            def forward(self, x, y, z):
                output1, output2, output3 = torch.meshgrid(x, y, z)
                return output1, output2, output3

        x = torch.randn(3, requires_grad=True)
        y = torch.zeros(4, requires_grad=True)
        z = torch.randn(5, requires_grad=True)
        self.run_test(Meshgrid(), (x, y, z))

    @skipIfUnsupportedMinOpsetVersion(8)
    def test_meshgrid_scalar(self):
        class Meshgrid(torch.nn.Module):
            def forward(self, x, y, z):
                output1, output2, output3 = torch.meshgrid(x, y, z)
                return output1, output2, output3

        x = torch.ones(3, requires_grad=True)
        y = torch.zeros(4, requires_grad=True)
        z = torch.tensor(2.0)
        self.run_test(Meshgrid(), (x, y, z))

    def test_baddbmm(self):
        class MyModule(torch.nn.Module):
            def forward(self, input, batch1, batch2):
                return torch.baddbmm(
                    input, batch1, batch2, alpha=torch.tensor(5), beta=3.5
                )

        x = torch.randn(10, 3, 5)
        batch1 = torch.randn(10, 3, 4)
        batch2 = torch.randn(10, 4, 5)
        model = MyModule()
        self.run_test(model, (x, batch1, batch2))

    def test_baddbmm_dynamic(self):
        class MyModule(torch.nn.Module):
            def forward(self, input, batch1, batch2, alpha, beta):
                return torch.baddbmm(input, batch1, batch2, alpha=alpha, beta=beta)

        x = torch.randn(10, 3, 5)
        batch1 = torch.randn(10, 3, 4)
        batch2 = torch.randn(10, 4, 5)
        alpha = torch.tensor(5)
        beta = torch.tensor(3.5)
        model = MyModule()
        self.run_test(model, (x, batch1, batch2, alpha, beta))

    def test_numel(self):
        class MyModule(torch.nn.Module):
            def forward(self, input):
                return input.numel() * input

        x = torch.randn(2, 3, 5)
        x2 = torch.randn(4, 5, 6)
        model = MyModule()
        self.run_test(
            model,
            (x,),
            input_names=["x"],
            dynamic_axes={"x": [0, 1, 2]},
            additional_test_inputs=[(x2,)],
        )

    def test_numel_empty(self):
        class MyModule(torch.nn.Module):
            def forward(self, input):
                return input.numel() * input

        x = torch.randn(0)
        x2 = torch.randn(4)
        model = MyModule()
        self.run_test(
            model,
            (x,),
            input_names=["x"],
            dynamic_axes={"x": [0]},
            additional_test_inputs=[(x2,)],
        )

    def test_dtype(self):
        class MyModel(torch.jit.ScriptModule):
            @torch.jit.script_method
            def forward(self, input, other):
                return input.to(dtype=other.dtype) + other

        x = torch.randn(2, 3)
        y = torch.randn(2, 3)
        self.run_test(MyModel(), (x, y))

    def test_dtype_eq(self):
        class MyModel(torch.jit.ScriptModule):
            @torch.jit.script_method
            def forward(self, input, other):
                if input.dtype == other.dtype:
                    return input + other
                return input

        x = torch.randn(2, 3)
        y = torch.randn(2, 3)
        self.run_test(MyModel(), (x, y))

    def test_cast_to(self):
        class MyModule(torch.jit.ScriptModule):
            @torch.jit.script_method
            def forward(self, input, other):
                return input.to(other) + other

        x = torch.randn(2, 3, 4)
        y = torch.tensor([1], dtype=torch.int64)
        model = MyModule()
        self.run_test(model, (x, y))

    def test_cast_to_bool(self):
        class MyModule(torch.nn.Module):
            def forward(self, input, other):
                return torch.cat((input.to(other), other), 0)

        x = torch.randn(2, 3, 4)
        y = torch.zeros([2, 3, 4], dtype=torch.bool)
        model = MyModule()
        self.run_test(model, (x, y))

    # ONNX supports bfloat16 for opsets >= 13
    @skipIfUnsupportedMinOpsetVersion(13)
    def test_cast_type_as_with_bfloat16(self):
        class MyModule(torch.nn.Module):
            def forward(self, x):
                y = torch.ones((3, 4), dtype=torch.bfloat16)
                x = x.type_as(y)
                return x.to(dtype=torch.float16)

        x = torch.ones(3, 4, dtype=torch.float16)
        model = MyModule()
        self.run_test(model, x)

    @skipIfUnsupportedMinOpsetVersion(9)
    def test_type_as(self):
        class MyModule(torch.nn.Module):
            def forward(self, x):
                y = torch.tensor([1.0])
                return x.type_as(y)

        a = torch.tensor([True, False], dtype=torch.bool)
        b = torch.randn(3, 4, dtype=torch.double)
        c = torch.ones((2, 2), dtype=torch.int64)
        model = MyModule()
        self.run_test(model, a)
        self.run_test(model, b)
        self.run_test(model, c)

    @skipIfUnsupportedMinOpsetVersion(9)
    def test_ones_bool(self):
        class MyModule(torch.nn.Module):
            def forward(self, input):
                true = torch.ones(input.shape, dtype=torch.bool)
                return input.to(true) & true

        x = torch.randn(2, 3, 4)
        model = MyModule()
        self.run_test(model, x)

    def test_log(self):
        class Log(torch.nn.Module):
            def forward(self, input):
                return torch.log(input)

        x = torch.rand(2, 3, 4)
        model = Log()
        self.run_test(model, x)

    def test_log1p(self):
        class Log1p(torch.nn.Module):
            def forward(self, input):
                return torch.log1p(input)

        x = torch.rand(2, 3, 4)
        model = Log1p()
        self.run_test(model, x)

    def test_log10(self):
        class Log10(torch.nn.Module):
            def forward(self, input):
                return torch.log10(input)

        x = torch.rand(2, 3, 4)
        model = Log10()
        self.run_test(model, x)

    def test_log2(self):
        class Log2(torch.nn.Module):
            def forward(self, input):
                return torch.log2(input)

        x = torch.tensor(1.0)
        model = Log2()
        self.run_test(model, x)

    @skipIfUnsupportedMinOpsetVersion(11)
    def test_round(self):
        class Round(torch.nn.Module):
            def forward(self, x):
                return torch.round(x)

        x = torch.tensor([0.9920, -1.0362, -1.5000, 3.5000], requires_grad=True)
        self.run_test(Round(), x)

    def test_constant_pad(self):
        model = torch.nn.ConstantPad1d(2, 3.5)
        x = torch.randn(2, 4, 4)
        self.run_test(model, x)

        model = torch.nn.ConstantPad2d((3, 0, 2, 1), 3.5)
        x = torch.randn(2, 2, 4, 4)
        self.run_test(model, x)

    # Dynamic padding is added in opset 11
    @skipIfUnsupportedMinOpsetVersion(11)
    def test_pad_types(self):
        # Test for different pad integer types
        class Pad(torch.nn.Module):
            def forward(self, x, pad: List[int]):
                return torch.nn.functional.pad(x, pad)

        x = torch.randn(2, 2, 4, 4)
        y = pad = [2, 4]
        self.run_test(Pad(), (x, y))

        y = pad = [
            torch.tensor(2, dtype=torch.int64),
            torch.tensor(4, dtype=torch.int64),
        ]
        self.run_test(Pad(), (x, y))

    @skipIfUnsupportedMaxOpsetVersion(10)
    @skipScriptTest()  # TODO: the logic in symbolic_opset9 doesn't handle script
    def test_unsupported_pad(self):
        class Pad(torch.nn.Module):
            def forward(self, x, pad: List[int]):
                return torch.nn.functional.pad(x, pad)

        x = torch.randn(2, 2, 4, 4)
        y = [2, 4]

        with self.assertRaisesRegex(
            RuntimeError,
            (
                "Unsupported: ONNX export of Pad.*"
                + "The sizes of the padding must be constant"
            ),
        ):
            self.run_test(Pad(), (x, y))

    @skipIfUnsupportedMinOpsetVersion(9)
    def test_if_fold(self):
        class IfFoldModel(torch.nn.Module):
            def forward(self, y):
                if y.dim() == 2:
                    y = y + 4
                    y = y + 2
                else:
                    y = y - 1
                return y

        x = torch.ones((3, 4), dtype=torch.int)
        self.run_test(IfFoldModel(), x)

        class IfFoldModel(torch.nn.Module):
            def forward(self, y):
                if y.numel() > 1:
                    y = y + 4
                else:
                    y = y + 2
                return y

        x = torch.ones((3, 4), dtype=torch.int)
        self.run_test(IfFoldModel(), x)

        class IfFoldModel(torch.nn.Module):
            def forward(self, y):
                if y.dim() != 3:
                    y = y + 4
                    y = y + 2
                else:
                    return y
                return y

        x = torch.ones((3, 4), dtype=torch.int)
        self.run_test(IfFoldModel(), x)

        class IfFoldModel(torch.nn.Module):
            def forward(self, y):
                if y.dim() >= 1:
                    y = y + 4
                else:
                    y = y - 1
                return y

        x = torch.ones((3, 4), dtype=torch.int)
        self.run_test(IfFoldModel(), x)

        class IfFoldModel(torch.nn.Module):
            def forward(self, y):
                if y.dim() <= 1:
                    y = y + 4
                else:
                    y = y + 2
                return y

        x = torch.ones((3, 4), dtype=torch.int)
        self.run_test(IfFoldModel(), x)

        class IfFoldModel(torch.nn.Module):
            def forward(self, y):
                if y.dim() < 3 and y.dtype == torch.int:
                    y = y + 4
                    y = y + 2
                else:
                    return y
                return y

        x = torch.ones((3, 4), dtype=torch.int)
        self.run_test(IfFoldModel(), x)

        class IfFoldModel(torch.nn.Module):
            def forward(self, y):
                if y.dim() == 3 and y.dtype == torch.int:
                    y = y + 4
                    y = y + 2
                else:
                    y = y + 1
                return y

        x = torch.ones((3, 4), dtype=torch.int)
        self.run_test(IfFoldModel(), x)

        class IfFoldModel(torch.nn.Module):
            def forward(self, y):
                if y.numel() != 0 and y.dim() == 2:
                    y = y + 4
                    y = y + 2
                else:
                    return y
                return y

        x = torch.ones((3, 4), dtype=torch.int)
        self.run_test(IfFoldModel(), x)

        class IfFoldModel(torch.nn.Module):
            def forward(self, x, y):
                if x.numel() == y.numel():
                    y = x + y
                else:
                    y = y - x
                return y

        x = torch.ones((3, 4), dtype=torch.int)
        y = torch.ones((3, 4), dtype=torch.int)
        self.run_test(IfFoldModel(), (x, y))

        class IfFoldModel(torch.nn.Module):
            def forward(self, x, y):
                if x.numel() != y.numel():
                    y = x + y
                else:
                    y = y - x
                return y

        x = torch.ones((3, 4), dtype=torch.int)
        y = torch.ones((3, 4), dtype=torch.int)
        self.run_test(IfFoldModel(), (x, y))

    @skipIfUnsupportedMinOpsetVersion(11)
    def test_uninitialized(self):
        class UninitializedModel(torch.nn.Module):
            def forward(self, y):
                if y.shape[1] < 5:
                    if y.size(0) == 1:
                        y = y + 4
                    else:
                        return y
                return y

        x = torch.ones((3, 4), dtype=torch.int)
        self.run_test(UninitializedModel(), x)

    @skipIfUnsupportedMinOpsetVersion(11)
    def test_uninitialized_dynamic(self):
        class UninitializedModel(torch.nn.Module):
            def forward(self, y):
                if y.shape[1] < 5:
                    if y.size(0) == 1:
                        y = y + 4
                    else:
                        return y
                return y

        x = torch.ones((3, 4), dtype=torch.int)
        y = torch.ones((6, 7), dtype=torch.int)
        self.run_test(
            UninitializedModel(),
            x,
            additional_test_inputs=[y],
            input_names=["input_1"],
            dynamic_axes={"input_1": [0, 1]},
        )

    # onnx::Identity of sequence supported for ONNX opset >= 14
    @skipIfUnsupportedMinOpsetVersion(14)
    def test_uninitialized_tensorList(self):
        class UninitializedTensorListModel(torch.nn.Module):
            def forward(self, x):
                if x[0].shape[0] < 5:
                    if x.size(0) == 1:
                        x = x + 4
                    else:
                        return [x]
                return [x]

        x = torch.ones((3, 4), dtype=torch.int)
        self.run_test(torch.jit.script(UninitializedTensorListModel()), x)

    # onnx::Identity of sequence supported for ONNX opset >= 14
    @skipIfUnsupportedMinOpsetVersion(14)
    def test_uninitialized_tensorList_dynamic(self):
        class UninitializedTensorListModel(torch.nn.Module):
            def forward(self, x):
                if x[0].shape[0] < 5:
                    if x.size(0) == 1:
                        x += x
                    else:
                        return list(x)
                return list(x)

        x = torch.ones((3, 4), dtype=torch.double)
        self.run_test(
            torch.jit.script(UninitializedTensorListModel()),
            x,
            input_names=["input_1"],
            dynamic_axes={"input_1": [0, 1]},
        )

    # onnx::Identity of sequence supported for ONNX opset >= 14
    @skipIfUnsupportedMinOpsetVersion(14)
    def test_uninitialized_intList(self):
        class UninitializedListModel(torch.nn.Module):
            def forward(self, x):
                y = list(range(x.size(0)))
                if y[0] < 5:
                    # if x.size(0) != 3, ORT will throw type error.
                    if x.size(0) == 3:
                        y.append(10)
                    else:
                        return y
                return y

        x = torch.ones((3, 4), dtype=torch.int)
        self.run_test(
            torch.jit.script(UninitializedListModel()),
            x,
            input_names=["input_1"],
            dynamic_axes={"input_1": [0, 1]},
        )

    # onnx::Identity of sequence supported for ONNX opset >= 14
    @skipIfUnsupportedMinOpsetVersion(14)
    def test_uninitialized_tensorList_shape(self):
        class UninitializedModel(torch.nn.Module):
            def forward(self, x):
                if x.shape[1] < 5:
                    if x.size(0) == 1:
                        x = x + 4
                    else:
                        x_list = list(x)
                        x_list.append(x)
                        return x_list
                return [x, x]

        x = torch.ones((3, 4), dtype=torch.int)
        y = torch.ones((4, 6), dtype=torch.int)
        self.run_test(
            torch.jit.script(UninitializedModel()),
            x,
            additional_test_inputs=[y],
            input_names=["input_1"],
            dynamic_axes={"input_1": [0, 1]},
        )

    # Sequence type as loop-carried dependencies only supported for ONNX opset >= 13
    @skipIfUnsupportedMinOpsetVersion(13)
    def test_sequance_loopcarried(self):
        class SequanceLoopModel(torch.nn.Module):
            def forward(self, x):
                outputs = []
                for i in range(3):
                    outputs += [x]
                return torch.stack(outputs).transpose(0, 1)

        x = torch.ones((3, 4), dtype=torch.int)
        self.run_test(torch.jit.script(SequanceLoopModel()), x)

    def test_reflection_pad(self):
        model = torch.nn.ReflectionPad1d(2)
        x = torch.randn(2, 4, 4)
        self.run_test(model, x)

        model = torch.nn.ReflectionPad2d((3, 0, 2, 1))
        x = torch.randn(2, 2, 4, 4)
        self.run_test(model, x)

    def test_replication_pad(self):
        model = torch.nn.ReplicationPad1d(2)
        x = torch.randn(2, 4, 4)
        self.run_test(model, x)

        model = torch.nn.ReplicationPad2d((3, 0, 2, 1))
        x = torch.randn(2, 2, 4, 4)
        self.run_test(model, x)

    @skipIfUnsupportedMinOpsetVersion(11)
    def test_im2col(self):
        class Unfold(torch.nn.Module):
            def forward(self, input):
                return (
                    torch.nn.functional.unfold(
                        input, kernel_size=(10, 15), dilation=2, padding=5, stride=3
                    ),
                    torch.nn.functional.unfold(
                        input, kernel_size=(2, 2), dilation=1, padding=0, stride=3
                    ),
                    torch.nn.functional.unfold(
                        input, kernel_size=(1, 1), dilation=5, padding=2, stride=3
                    ),
                )

        x = torch.rand(1, 1, 200, 100)
        self.run_test(Unfold(), x)

    @skipIfNoLapack
    @skipIfUnsupportedMinOpsetVersion(11)
    def test_det(self):
        class Det(torch.nn.Module):
            def forward(self, x):
                return torch.linalg.det(x)

        x = torch.randn(2, 3, 5, 5)
        self.run_test(Det(), x)

    def test_linalg_norm(self):
        class LinalgSingleDimModel(torch.nn.Module):
            def __init__(self, ord_val):
                super().__init__()
                self.ord = ord_val

            def forward(self, x):
                return torch.linalg.norm(x, ord=self.ord, dim=1)

        x = torch.randn(2, 3, 5, 5)
        self.run_test(LinalgSingleDimModel(None), x)
        self.run_test(LinalgSingleDimModel(2), x)
        self.run_test(LinalgSingleDimModel(float("inf")), x)
        self.run_test(LinalgSingleDimModel(-float("inf")), x)
        self.run_test(LinalgSingleDimModel(-4), x)
        self.run_test(LinalgSingleDimModel(1.5), x)

        class LinalgMultiDimModel(torch.nn.Module):
            def __init__(self, ord_val):
                super().__init__()
                self.ord = ord_val

            def forward(self, x):
                return torch.linalg.norm(x, ord=self.ord, dim=(0, 2))

        x = torch.randn(2, 3, 5, 5)
        self.run_test(LinalgMultiDimModel("fro"), x)
        self.run_test(LinalgMultiDimModel(float("inf")), x)
        self.run_test(LinalgMultiDimModel(-float("inf")), x)
        self.run_test(LinalgMultiDimModel(1), x)
        self.run_test(LinalgMultiDimModel(-1), x)

        class LinalgNoDimNoOrdModel(torch.nn.Module):
            def forward(self, x):
                return torch.linalg.norm(x)

        x = torch.randn(2, 3, 5, 5)
        self.run_test(LinalgNoDimNoOrdModel(), x)
        y = torch.randn(2, 3)
        self.run_test(LinalgNoDimNoOrdModel(), y)
        z = torch.randn(2)
        self.run_test(LinalgNoDimNoOrdModel(), z)

        class LinalgNoDim1DModel(torch.nn.Module):
            def __init__(self, ord_val):
                super().__init__()
                self.ord = ord_val

            def forward(self, x):
                return torch.linalg.norm(x, ord=self.ord)

        x = torch.randn(2)
        self.run_test(LinalgNoDim1DModel(None), x)
        self.run_test(LinalgNoDim1DModel(2), x)
        self.run_test(LinalgNoDim1DModel(float("inf")), x)
        self.run_test(LinalgNoDim1DModel(-float("inf")), x)
        self.run_test(LinalgNoDim1DModel(-4), x)
        self.run_test(LinalgNoDim1DModel(1.5), x)

        class LinalgNoDim2DModel(torch.nn.Module):
            def __init__(self, ord_val):
                super().__init__()
                self.ord = ord_val

            def forward(self, x):
                return torch.linalg.norm(x, ord=self.ord)

        x = torch.randn(2, 3)
        self.run_test(LinalgNoDim2DModel("fro"), x)
        self.run_test(LinalgNoDim2DModel(float("inf")), x)
        self.run_test(LinalgNoDim2DModel(-float("inf")), x)
        self.run_test(LinalgNoDim2DModel(1), x)
        self.run_test(LinalgNoDim2DModel(-1), x)

    @skipIfUnsupportedMinOpsetVersion(11)
    def test_linalg_vector_norm_zero(self):
        class LinalgVectorNormModel(torch.nn.Module):
            def __init__(self, ord_val):
                super().__init__()
                self.ord = ord_val

            def forward(self, x):
                return torch.linalg.vector_norm(x, ord=self.ord)

        x = torch.randn(2, 3, 5, 5)
        self.run_test(LinalgVectorNormModel(0), x)

    def test_linalg_vector_norm(self):
        class LinalgVectorNormModel(torch.nn.Module):
            def __init__(self, ord_val, dim_info):
                super().__init__()
                self.ord = ord_val
                self.dim, self.keepdim = dim_info

            def forward(self, x):
                return torch.linalg.vector_norm(
                    x, ord=self.ord, dim=self.dim, keepdim=self.keepdim
                )

        x = torch.randn(2, 3, 5, 5)
        ord_options = [2, float("inf"), -float("inf"), -4, 1.5]
        dim_options = [(None, False), (1, False), ((1, 2), False), ((1, 2), True)]
        for ord_val in ord_options:
            for dim_info in dim_options:
                self.run_test(LinalgVectorNormModel(ord_val, dim_info), x)

    def test_linalg_matrix_norm(self):
        class LinalgMatrixNormModel(torch.nn.Module):
            def __init__(self, ord_val, dim_val=(-2, -1), keepdim_val=False):
                super().__init__()
                self.ord = ord_val
                self.dim = dim_val
                self.keepdim = keepdim_val

            def forward(self, x):
                return torch.linalg.matrix_norm(
                    x, ord=self.ord, dim=self.dim, keepdim=self.keepdim
                )

        x = torch.randn(2, 3, 5, 5)
        ord_options = ["fro", float("inf"), -float("inf"), 1, -1]
        for ord_val in ord_options:
            self.run_test(LinalgMatrixNormModel(ord_val), x)
            self.run_test(LinalgMatrixNormModel(ord_val, (0, 2)), x)
            self.run_test(LinalgMatrixNormModel(ord_val, (0, 2), True), x)

    @skipIfUnsupportedMinOpsetVersion(9)
    def test_linalg_cross(self):
        class Cross(torch.nn.Module):
            def forward(self, x, y):
                return torch.linalg.cross(x, y, dim=1), torch.linalg.cross(x, y)

        x = torch.randn(5, 3, 2, 3)
        y = torch.randn(1, 3, 1, 3)
        self.run_test(Cross(), input_args=(x, y))

    # This test checks output scalar type in the ONNX graph should not be null
    # https://github.com/pytorch/pytorch/issues/28607
    @skipIfUnsupportedMinOpsetVersion(10)
    def test_trace_script(self):
        @torch.jit.script
        def center_slice_helper(input, h_offset):
            return input[:, h_offset:]

        class CenterCrop(torch.nn.Module):
            def forward(self, input):
                return center_slice_helper(input, torch.tensor(input.shape[1] - 1))

        x = torch.randn(3, 4)
        self.run_test(CenterCrop(), x)

    @skipIfNoLapack
    @skipIfUnsupportedMinOpsetVersion(11)
    def test_logdet(self):
        class LogDet(torch.nn.Module):
            def forward(self, x):
                return torch.logdet(x)

        x = torch.randn(2, 3, 5, 5)
        self.run_test(LogDet(), x)

    def test_dim(self):
        class DimModel(torch.jit.ScriptModule):
            @torch.jit.script_method
            def forward(self, input):
                out = input * 2
                out *= out.dim()
                return out

        empty_input = torch.randn(0, requires_grad=True)
        multi_dim_input = torch.randn(1, 2, 3, requires_grad=True)
        self.run_test(DimModel(), empty_input)
        self.run_test(DimModel(), multi_dim_input)

    @skipIfUnsupportedMinOpsetVersion(11)
    def test_dim_1(self):
        class M(torch.jit.ScriptModule):
            @torch.jit.script_method
            def forward(self, poses):
                boxes = torch.zeros([poses.shape[0], 2, 4])
                batch_boxes = []
                for kp_boxes in boxes:
                    kp_boxes = torchvision.ops.clip_boxes_to_image(kp_boxes, (2, 3))
                    batch_boxes.append(kp_boxes)
                return batch_boxes

        dummy_inputs = torch.rand(2, 2, 3)
        self.run_test(M(), (dummy_inputs,), input_names=["x"], dynamic_axes={"x": [0]})

    @skipIfUnsupportedMinOpsetVersion(12)
    @skipDtypeChecking
    def test_outer(self):
        class Outer(torch.nn.Module):
            def forward(self, x, y):
                return torch.outer(x, y)

        x = torch.arange(1, 5)
        y = torch.arange(1, 4)
        self.run_test(Outer(), input_args=(x, y))

        x = torch.arange(1, 6).to(dtype=torch.float32)
        y = torch.arange(1, 4).to(dtype=torch.long)
        self.run_test(Outer(), input_args=(x, y))

        x = torch.arange(2, 5).to(dtype=torch.float32)
        y = torch.arange(2, 4).to(dtype=torch.float64)
        self.run_test(Outer(), input_args=(x, y))

        x = torch.arange(3, 6).to(dtype=torch.int32)
        y = torch.arange(4, 7).to(dtype=torch.long)
        self.run_test(Outer(), input_args=(x, y))

    @skipIfUnsupportedMinOpsetVersion(9)
    def test_movedim(self):
        class MovedimModel(torch.nn.Module):
            def forward(self, x):
                return (
                    x.movedim(1, 3),
                    x.movedim(2, 0),
                    x.movedim(1, 1),
                    x.movedim((1, 2, 3), (3, 0, 1)),
                    x.movedim((0, 1, 2), (1, 2, 3)),
                    x.movedim((1, 3, 2), (1, 3, 2)),
                )

        x = torch.randn(5, 3, 4, 2)

        self.run_test(MovedimModel(), x)

    @skipIfUnsupportedMinOpsetVersion(9)
    def test_moveaxis(self):
        # moveaxis is an alias of movedim; thus, mostly copied from `test_movedim`.
        class MoveaxisModel(torch.nn.Module):
            def forward(self, x):
                return (
                    x.moveaxis(1, 3),
                    x.moveaxis(2, 0),
                    x.moveaxis(1, 1),
                    x.moveaxis((1, 2, 3), (3, 0, 1)),
                    x.moveaxis((0, 1, 2), (1, 2, 3)),
                    x.moveaxis((1, 3, 2), (1, 3, 2)),
                )

        x = torch.randn(5, 3, 4, 2)

        self.run_test(MoveaxisModel(), x)

    @skipIfUnsupportedMinOpsetVersion(12)
    def test_einsum(self):
        class EinsumModelBatchDiagonal(torch.nn.Module):
            def forward(self, x):
                eqn = "...ii ->...i"
                return torch.einsum(eqn, x)

        for x in [torch.randn(3, 5, 5), torch.randn(3, 5, 5).to(dtype=torch.bool)]:
            self.run_test(EinsumModelBatchDiagonal(), input_args=(x,))

        class EinsumModelBatchMatmul(torch.nn.Module):
            def forward(self, x, y):
                eqn = "bij, bjk -> bik"
                return torch.einsum(eqn, x, y)

        x = torch.randn(5, 2, 3)
        y = torch.randn(5, 3, 4)
        self.run_test(EinsumModelBatchMatmul(), input_args=(x, y))

        class EinsumModelInnerProd(torch.nn.Module):
            def forward(self, x, y):
                eqn = "i,i"
                return torch.einsum(eqn, x, y)

        x = torch.randn(5)
        y = torch.randn(5)
        self.run_test(EinsumModelInnerProd(), input_args=(x, y))

        class EinsumModelTranspose(torch.nn.Module):
            def forward(self, x):
                eqn = "ij->ji"
                return torch.einsum(eqn, x)

        for x in [torch.randn(3, 4), torch.randn(3, 4).to(dtype=torch.bool)]:
            self.run_test(EinsumModelTranspose(), input_args=(x,))

    @skipIfUnsupportedMinOpsetVersion(9)
    def test_cosine_similarity(self):
        x = torch.randn(5, 3, 2)
        y = torch.randn(5, 3, 2)
        self.run_test(torch.nn.CosineSimilarity(dim=2), input_args=(x, y))

    @skipIfUnsupportedMinOpsetVersion(9)
    def test_pairwise_distance(self):
        x = torch.randn(5, 3, 2)
        y = torch.randn(5, 3, 2)
        self.run_test(torch.nn.PairwiseDistance(p=2.0), input_args=(x, y))

    @skipIfUnsupportedMinOpsetVersion(9)
    def test_cross(self):
        class Cross(torch.nn.Module):
            def forward(self, x, y):
                return torch.cross(x, y, dim=3), torch.cross(x, y)

        x = torch.randn(5, 3, 2, 3)
        y = torch.randn(5, 3, 2, 3)
        self.run_test(Cross(), input_args=(x, y))

    @skipIfUnsupportedMinOpsetVersion(9)
    def test_cdist(self):
        class Cdist(torch.nn.Module):
            def forward(self, x, y):
                return torch.cdist(x, y)

        x = torch.randn(5, 3, 3)
        y = torch.randn(5, 2, 3)
        self.run_test(Cdist(), input_args=(x, y))

    @skipIfUnsupportedMinOpsetVersion(12)
    def test_crossentropyloss(self):
        for ignore_index in [-100, 1]:
            x = torch.randn(3, 5)
            y = torch.empty(3, dtype=torch.long).random_(5)
            y[y == 1] = ignore_index

            self._crossentropyloss(x, y, ignore_index)

            x = torch.randn(3, 5, 2)
            y = torch.empty(3, 2, dtype=torch.long).random_(5)
            y[y == 1] = ignore_index
            self._crossentropyloss(x, y, ignore_index)

            x = torch.randn(3, 5, 2, 7)
            y = torch.empty(3, 2, 7, dtype=torch.long).random_(5)
            y[y == 1] = ignore_index
            self._crossentropyloss(x, y, ignore_index)

    def _crossentropyloss(self, x, y, ignore_index):
        class CrossEntropyLossNone(torch.nn.Module):
            def __init__(self, ignore_index):
                super().__init__()
                if ignore_index == -100:
                    self.loss = torch.nn.CrossEntropyLoss(reduction="none")
                else:
                    self.loss = torch.nn.CrossEntropyLoss(
                        reduction="none", ignore_index=ignore_index
                    )

            def forward(self, input, target):
                return self.loss(input, target)

        self.run_test(CrossEntropyLossNone(ignore_index), input_args=(x, y))

        class CrossEntropyLossNoneWeight(torch.nn.Module):
            def __init__(self, ignore_index):
                super().__init__()
                if ignore_index == -100:
                    self.loss = torch.nn.CrossEntropyLoss(
                        reduction="none", weight=torch.randn(5)
                    )
                else:
                    self.loss = torch.nn.CrossEntropyLoss(
                        reduction="none",
                        weight=torch.randn(5),
                        ignore_index=ignore_index,
                    )

            def forward(self, input, target):
                return self.loss(input, target)

        self.run_test(CrossEntropyLossNoneWeight(ignore_index), input_args=(x, y))

        class CrossEntropyLossSum(torch.nn.Module):
            def __init__(self, ignore_index):
                super().__init__()
                if ignore_index == -100:
                    self.loss = torch.nn.CrossEntropyLoss(reduction="sum")
                else:
                    self.loss = torch.nn.CrossEntropyLoss(
                        reduction="sum", ignore_index=ignore_index
                    )

            def forward(self, input, target):
                return self.loss(input, target)

        self.run_test(CrossEntropyLossSum(ignore_index), input_args=(x, y))

        class CrossEntropyLossSumWeight(torch.nn.Module):
            def __init__(self, ignore_index):
                super().__init__()
                if ignore_index == -100:
                    self.loss = torch.nn.CrossEntropyLoss(
                        reduction="sum", weight=torch.randn(5)
                    )
                else:
                    self.loss = torch.nn.CrossEntropyLoss(
                        reduction="sum",
                        weight=torch.randn(5),
                        ignore_index=ignore_index,
                    )

            def forward(self, input, target):
                return self.loss(input, target)

        self.run_test(CrossEntropyLossSumWeight(ignore_index), input_args=(x, y))

        class CrossEntropyLossMean(torch.nn.Module):
            def __init__(self, ignore_index):
                super().__init__()
                if ignore_index == -100:
                    self.loss = torch.nn.CrossEntropyLoss()
                else:
                    self.loss = torch.nn.CrossEntropyLoss(ignore_index=ignore_index)

            def forward(self, input, target):
                return self.loss(input, target)

        self.run_test(CrossEntropyLossMean(ignore_index), input_args=(x, y))

        class CrossEntropyLossMeanWeight(torch.nn.Module):
            def __init__(self, ignore_index):
                super().__init__()
                if ignore_index == -100:
                    self.loss = torch.nn.CrossEntropyLoss(weight=torch.randn(5))
                else:
                    self.loss = torch.nn.CrossEntropyLoss(
                        weight=torch.randn(5), ignore_index=ignore_index
                    )

            def forward(self, input, target):
                return self.loss(input, target)

        self.run_test(CrossEntropyLossMeanWeight(ignore_index), input_args=(x, y))

    @skipIfUnsupportedMinOpsetVersion(9)
    def test_kldiv_loss(self):

        x = torch.rand(5).log()
        y = torch.rand(5)
        self._kldiv_loss(x, y)

        x = torch.rand(2, 3, 5).log()
        y = torch.rand(2, 3, 5)
        self._kldiv_loss(x, y)

        x = torch.rand(2, 3, 5, 7).log()
        y = torch.rand(2, 3, 5, 7)
        self._kldiv_loss(x, y)

    def _kldiv_loss(self, x, y):
        class KLDivLossNone(torch.nn.Module):
            def __init__(self):
                super().__init__()
                self.loss = torch.nn.KLDivLoss(reduction="none", log_target=True)

            def forward(self, input, target):
                return self.loss(input, target.log())

        self.run_test(KLDivLossNone(), input_args=(x, y))

        class KLDivLossMean(torch.nn.Module):
            def __init__(self):
                super().__init__()
                self.loss = torch.nn.KLDivLoss(reduction="mean", log_target=False)

            def forward(self, input, target):
                return self.loss(input, target)

        self.run_test(KLDivLossMean(), input_args=(x, y))

        class KLDivLossSum(torch.nn.Module):
            def __init__(self):
                super().__init__()
                self.loss = torch.nn.KLDivLoss(reduction="sum", log_target=True)

            def forward(self, input, target):
                return self.loss(input, target.log())

        self.run_test(KLDivLossSum(), input_args=(x, y))

        class KLDivLossBatchMean(torch.nn.Module):
            def __init__(self):
                super().__init__()
                self.loss = torch.nn.KLDivLoss(reduction="batchmean", log_target=False)

            def forward(self, input, target):
                return self.loss(input, target)

        self.run_test(KLDivLossBatchMean(), input_args=(x, y))

        class KLDivLossMiniBatchMean(torch.nn.Module):
            def __init__(self):
                super().__init__()
                self.loss = torch.nn.KLDivLoss(
                    reduction="batchmean", size_average=False, log_target=True
                )

            def forward(self, input, target):
                return self.loss(input, target.log())

        self.run_test(KLDivLossMiniBatchMean(), input_args=(x, y))

    @skipIfUnsupportedMinOpsetVersion(12)
    def test_nllloss(self):
        class NLLModel(torch.nn.Module):
            def __init__(self):
                super().__init__()
                self.loss = torch.nn.NLLLoss(reduction="none")
                self.m = torch.nn.LogSoftmax(dim=1)

            def forward(self, input, target):
                output = self.loss(self.m(2 * input), target)
                return output

        N, C = 5, 4
        input = torch.randn(N, 16)
        target = torch.empty(N, dtype=torch.long).random_(0, C)

        # using test data containing default ignore_index=-100
        target[target == 1] = -100
        self.run_test(NLLModel(), (input, target))

    @skipIfUnsupportedMinOpsetVersion(12)
    def test_nllloss_2d_none(self):
        class NLLModel(torch.nn.Module):
            def __init__(self):
                super().__init__()
                self.loss = torch.nn.NLLLoss(reduction="none")
                self.conv = torch.nn.Conv2d(16, C, (3, 3))
                self.m = torch.nn.LogSoftmax(dim=1)

            def forward(self, input, target):
                output = self.loss(self.m(self.conv(input)), target)
                return output

        N, C = 5, 4
        input = torch.randn(N, 16, 10, 10)
        target = torch.empty(N, 8, 8, dtype=torch.long).random_(0, C)

        # using test data containing default ignore_index=-100
        target[target == 1] = -100
        self.run_test(NLLModel(), (input, target))

    @skipIfUnsupportedMinOpsetVersion(12)
    def test_nllloss_2d_mean(self):
        class NLLModel(torch.nn.Module):
            def __init__(self):
                super().__init__()
                self.loss = torch.nn.NLLLoss(reduction="mean")
                self.conv = torch.nn.Conv2d(16, C, (3, 3))
                self.m = torch.nn.LogSoftmax(dim=1)

            def forward(self, input, target):
                output = self.loss(self.m(self.conv(input)), target)
                return output

        N, C = 5, 4
        input = torch.randn(N, 16, 10, 10)
        target = torch.empty(N, 8, 8, dtype=torch.long).random_(0, C)

        # using test data containing default ignore_index=-100
        target[target == 1] = -100
        self.run_test(NLLModel(), (input, target))

    @skipIfUnsupportedMinOpsetVersion(12)
    def test_nllloss_2d_sum(self):
        class NLLModel(torch.nn.Module):
            def __init__(self):
                super().__init__()
                self.loss = torch.nn.NLLLoss(reduction="sum")
                self.conv = torch.nn.Conv2d(16, C, (3, 3))
                self.m = torch.nn.LogSoftmax(dim=1)

            def forward(self, input, target):
                output = self.loss(self.m(self.conv(input)), target)
                return output

        N, C = 5, 4
        input = torch.randn(N, 16, 10, 10)
        target = torch.empty(N, 8, 8, dtype=torch.long).random_(0, C)

        # using test data containing default ignore_index=-100
        target[target == 1] = -100
        self.run_test(NLLModel(), (input, target))

    @skipIfUnsupportedMinOpsetVersion(12)
    def test_nllloss_2d_mean_weights(self):
        class NLLModel(torch.nn.Module):
            def __init__(self):
                super().__init__()
                self.loss = torch.nn.NLLLoss(reduction="mean", weight=torch.randn(C))
                self.conv = torch.nn.Conv2d(16, C, (3, 3))
                self.m = torch.nn.LogSoftmax(dim=1)

            def forward(self, input, target):
                output = self.loss(self.m(self.conv(input)), target)
                return output

        N, C = 5, 4
        input = torch.randn(N, 16, 10, 10)
        target = torch.empty(N, 8, 8, dtype=torch.long).random_(0, C)

        # using test data containing default ignore_index=-100
        target[target == 1] = -100
        self.run_test(NLLModel(), (input, target))

    @skipIfUnsupportedMinOpsetVersion(12)
    def test_nllloss_2d_mean_ignore_index(self):
        class NLLModel(torch.nn.Module):
            def __init__(self):
                super().__init__()
                self.loss = torch.nn.NLLLoss(reduction="mean", ignore_index=1)
                self.conv = torch.nn.Conv2d(16, C, (3, 3))
                self.m = torch.nn.LogSoftmax(dim=1)

            def forward(self, input, target):
                output = self.loss(self.m(self.conv(input)), target)
                return output

        N, C = 5, 4
        input = torch.randn(N, 16, 10, 10)
        target = torch.empty(N, 8, 8, dtype=torch.long).random_(0, C)
        self.run_test(NLLModel(), (input, target))

    @skipIfUnsupportedMinOpsetVersion(12)
    def test_nllloss_dynamic_ignore_index(self):
        import torch.nn.functional as F

        def linear_combination(x, y, epsilon):
            return epsilon * x + (1 - epsilon) * y

        def reduce_loss(loss, reduction="mean"):
            return (
                loss.mean()
                if reduction == "mean"
                else loss.sum()
                if reduction == "sum"
                else loss
            )

        class LabelSmoothingCrossEntropy(torch.nn.Module):
            def __init__(self, epsilon: float = 0.1, reduction="mean"):
                super().__init__()
                self.epsilon = epsilon
                self.reduction = reduction

            def forward(self, preds, target, start_position):
                n = preds.size()[-1]
                log_preds = F.log_softmax(preds, dim=-1)
                ignore_index = start_position.size(1)
                nll = F.nll_loss(
                    log_preds,
                    target,
                    reduction=self.reduction,
                    ignore_index=ignore_index,
                )
                return nll + start_position.float()

        N = 5
        preds = torch.randn(N, 16)
        target = torch.randint(5, (N,))
        start_position = torch.randint(10, (N, N))
        self.run_test(LabelSmoothingCrossEntropy(), (preds, target, start_position))

    @skipIfUnsupportedMinOpsetVersion(12)
    def test_nllloss_2d_mean_ignore_index_weights(self):
        class NLLModel(torch.nn.Module):
            def __init__(self):
                super().__init__()
                self.loss = torch.nn.NLLLoss(
                    reduction="mean", weight=torch.randn(C), ignore_index=1
                )
                self.conv = torch.nn.Conv2d(16, C, (3, 3))
                self.m = torch.nn.LogSoftmax(dim=1)

            def forward(self, input, target):
                output = self.loss(self.m(self.conv(input)), target)
                return output

        N, C = 5, 4
        input = torch.randn(N, 16, 10, 10)
        target = torch.empty(N, 8, 8, dtype=torch.long).random_(0, C)
        self.run_test(NLLModel(), (input, target))

    @skipIfUnsupportedMinOpsetVersion(12)
    def test_binary_cross_entropy_with_logits(self):
        x = torch.randn(5)
        y = torch.empty(5).random_(2)
        self._bce_logits(x, y)

        x = torch.randn(3, 4)
        y = torch.empty(3, 4).random_(2)
        weight = torch.tensor([3])
        self._bce_logits_wegiht(x, y, weight)

        x = torch.randn(3, 2, 4)
        y = torch.empty(3, 2, 4).random_(2)
        pos_weight = torch.empty([2, 4]).random_(2)
        self._bce_logits_posweight(x, y, pos_weight)

        x = torch.randn(3, 3, 4)
        y = torch.empty(3, 3, 4).random_(2)
        weight = torch.tensor([3])
        pos_weight = torch.empty([3, 4]).random_(2)
        self._bce_logits_loss_weight_posweight(x, y, weight, pos_weight)

    def _bce_logits(self, x, y):
        class BCEWithLogitsLossNone(torch.nn.Module):
            def forward(self, input, target):
                return torch.nn.functional.binary_cross_entropy_with_logits(
                    input, target, reduction="none"
                )

        self.run_test(BCEWithLogitsLossNone(), input_args=(x, y))

        class BCEWithLogitsLossMean(torch.nn.Module):
            def forward(self, input, target):
                return torch.nn.functional.binary_cross_entropy_with_logits(
                    input, target, reduction="mean"
                )

        self.run_test(BCEWithLogitsLossMean(), input_args=(x, y))

        class BCEWithLogitsLossSum(torch.nn.Module):
            def forward(self, input, target):
                return torch.nn.functional.binary_cross_entropy_with_logits(
                    input, target, reduction="sum"
                )

        self.run_test(BCEWithLogitsLossSum(), input_args=(x, y))

    def _bce_logits_wegiht(self, x, y, weight):
        class BCEWithLogitsLossWegihtNone(torch.nn.Module):
            def forward(self, input, target, weight):
                return torch.nn.functional.binary_cross_entropy_with_logits(
                    input, target, weight=weight, reduction="none"
                )

        self.run_test(BCEWithLogitsLossWegihtNone(), input_args=(x, y, weight))

        class BCEWithLogitsLossWegihtMean(torch.nn.Module):
            def forward(self, input, target, weight):
                return torch.nn.functional.binary_cross_entropy_with_logits(
                    input, target, weight=weight, reduction="mean"
                )

        self.run_test(BCEWithLogitsLossWegihtMean(), input_args=(x, y, weight))

        class BCEWithLogitsLossWegihtSum(torch.nn.Module):
            def forward(self, input, target, weight):
                return torch.nn.functional.binary_cross_entropy_with_logits(
                    input, target, weight=weight, reduction="sum"
                )

        self.run_test(BCEWithLogitsLossWegihtSum(), input_args=(x, y, weight))

    def _bce_logits_posweight(self, x, y, pos_weight):
        class BCEWithLogitsLossPosWegihtNone(torch.nn.Module):
            def forward(self, input, target, pos_weight):
                return torch.nn.functional.binary_cross_entropy_with_logits(
                    input, target, pos_weight=pos_weight, reduction="none"
                )

        self.run_test(BCEWithLogitsLossPosWegihtNone(), input_args=(x, y, pos_weight))

        class BCEWithLogitsLossPosWegihtMean(torch.nn.Module):
            def forward(self, input, target, pos_weight):
                return torch.nn.functional.binary_cross_entropy_with_logits(
                    input, target, pos_weight=pos_weight, reduction="mean"
                )

        self.run_test(BCEWithLogitsLossPosWegihtMean(), input_args=(x, y, pos_weight))

        class BCEWithLogitsLossPosWegihtSum(torch.nn.Module):
            def forward(self, input, target, pos_weight):
                return torch.nn.functional.binary_cross_entropy_with_logits(
                    input, target, pos_weight=pos_weight, reduction="sum"
                )

        self.run_test(BCEWithLogitsLossPosWegihtSum(), input_args=(x, y, pos_weight))

    def _bce_logits_loss_weight_posweight(self, x, y, weight, pos_weight):
        class BCEWithLogitsLossWeightPosweightNone(torch.nn.Module):
            def forward(self, input, target, weight, pos_weight):
                return torch.nn.functional.binary_cross_entropy_with_logits(
                    input,
                    target,
                    weight=weight,
                    pos_weight=pos_weight,
                    reduction="none",
                )

        self.run_test(
            BCEWithLogitsLossWeightPosweightNone(),
            input_args=(x, y, weight, pos_weight),
        )

        class BCEWithLogitsLossWeightPosweightMean(torch.nn.Module):
            def forward(self, input, target, weight, pos_weight):
                return torch.nn.functional.binary_cross_entropy_with_logits(
                    input,
                    target,
                    weight=weight,
                    pos_weight=pos_weight,
                    reduction="mean",
                )

        self.run_test(
            BCEWithLogitsLossWeightPosweightMean(),
            input_args=(x, y, weight, pos_weight),
        )

        class BCEWithLogitsLossWeightPosweightSum(torch.nn.Module):
            def forward(self, input, target, weight, pos_weight):
                return torch.nn.functional.binary_cross_entropy_with_logits(
                    input, target, weight=weight, pos_weight=pos_weight, reduction="sum"
                )

        self.run_test(
            BCEWithLogitsLossWeightPosweightSum(), input_args=(x, y, weight, pos_weight)
        )

    def test_torch_mm(self):
        class M(torch.nn.Module):
            def forward(self, mat1, mat2):
                mm = torch.mm(mat1, mat2)
                return mm

        mat1 = torch.randn(2, 3)
        mat2 = torch.randn(3, 3)
        self.run_test(M(), input_args=(mat1, mat2))

    @skipIfUnsupportedMinOpsetVersion(
        9
    )  # Because where op is not supported for opset < 9.
    def test_where_with_bool_tensor(self):
        class M(torch.nn.Module):
            def forward(self, mat1, mat2):
                out = torch.where(mat1 > 0, mat1, mat2)
                return out

        mat1 = torch.randn(2, 3)
        mat2 = torch.ones(2, 3)
        self.run_test(M(), input_args=(mat1, mat2))

    @skipIfUnsupportedMinOpsetVersion(
        9
    )  # Because where op is not supported for opset < 9.
    def test_where_with_byte_tensor(self):
        class M(torch.nn.Module):
            def forward(self, cond, mat1, mat2):
                out = torch.where(cond, mat1, mat2)
                return out

        cond = torch.ones(2, 3, dtype=torch.uint8)
        cond[1, 2] = 0
        mat1 = torch.randn(2, 3)
        mat2 = torch.ones(2, 3)
        self.run_test(M(), input_args=(cond, mat1, mat2))

    @skipIfUnsupportedMinOpsetVersion(10)  # ONNX IsInf op is added in opset 10.
    def test_isinf(self):
        class M(torch.nn.Module):
            def forward(self, x):
                return x.isinf()

        x = torch.tensor([[1, 2, float("inf")], [2, float("nan"), float("inf")]])
        self.run_test(M(), (x,))

    @skipIfUnsupportedMinOpsetVersion(10)
    def test_isfinite(self):
        class M(torch.nn.Module):
            def forward(self, x):
                return x.isfinite()

        x = torch.tensor([[1, 2, float("inf")], [2, float("nan"), -float("inf")]])
        self.run_test(M(), (x,))

    @skipIfUnsupportedMinOpsetVersion(9)  # ONNX IsNaN op is added in opset 9.
    def test_isnan(self):
        class M(torch.nn.Module):
            def forward(self, x):
                return x.isnan()

        x = torch.tensor([[1, 2, float("inf")], [2, float("nan"), float("inf")]])
        self.run_test(M(), (x,))

    @skipIfUnsupportedMinOpsetVersion(
        10
    )  # ONNX IsNaN, IsInf op is added in opset 9, 10 respectively.
    def test_nan_to_num(self):
        class NoParams(torch.nn.Module):
            def forward(self, x):
                return x.nan_to_num()

        x = torch.tensor([[1, 2, float("inf")], [2, float("nan"), -float("inf")]])
        xint = torch.ones((2, 4), dtype=torch.int)
        xhalf = torch.ones((2, 4), dtype=torch.half)
        self.run_test(NoParams(), (x,))
        self.run_test(NoParams(), (xint,))
        self.run_test(NoParams(), (xhalf,))

        class WithParams(torch.nn.Module):
            def forward(self, x):
                return x.nan_to_num(nan=2.3, posinf=4.5, neginf=6.7)

        x = torch.tensor([[1, 2, float("inf")], [2, float("nan"), -float("inf")]])
        self.run_test(WithParams(), (x,))

    @skipIfUnsupportedMinOpsetVersion(9)
    def test_maximum_minimum(self):
        class ModelWithNan(torch.nn.Module):
            def forward(self, x, y):
                return torch.maximum(x, y), torch.minimum(x, y)

        x = torch.tensor([-2, -2, float("nan")])
        y = torch.rand(1, 3)
        self.run_test(ModelWithNan(), (x, y))

    @skipIfUnsupportedMinOpsetVersion(12)
    def test_minimum_dtypes(self):
        class MinimumModel(torch.nn.Module):
            def forward(self, x, y):
                return torch.minimum(x, y)

        x = torch.randn((5, 5), dtype=torch.float16)
        y = torch.randn((5, 5), dtype=torch.float)
        self.run_test(MinimumModel(), (x, y))

        x = torch.randn((5, 5), dtype=torch.float16)
        y = torch.randint(10, (5, 5), dtype=torch.int16)
        self.run_test(MinimumModel(), (x, y))

        x = torch.randint(10, (5, 5), dtype=torch.int16)
        y = torch.randint(10, (5, 5), dtype=torch.int32)
        self.run_test(MinimumModel(), (x, y))

        x = torch.randint(10, (5, 5), dtype=torch.int)
        y = torch.full_like(x, True)
        self.run_test(MinimumModel(), (x, y))

    @skipIfUnsupportedMinOpsetVersion(9)
    def test_any(self):
        class M(torch.nn.Module):
            def forward(self, x):
                return x.any()

        x = torch.tensor([[True, False], [False, False]])
        self.run_test(M(), (x,))

        class MDim(torch.nn.Module):
            def forward(self, x):
                return x.any(dim=1)

        x = torch.rand(3, 4).bool()
        self.run_test(MDim(), (x,))

        class MKeepdim(torch.nn.Module):
            def forward(self, x):
                return x.any(dim=1, keepdim=True)

        x = torch.rand(3, 4).bool()
        self.run_test(MKeepdim(), (x,))

    @skipIfUnsupportedMinOpsetVersion(9)
    def test_all(self):
        class M(torch.nn.Module):
            def forward(self, x):
                return x.all()

        x = torch.tensor([[True, False], [False, False]])
        self.run_test(M(), (x,))

        class MDim(torch.nn.Module):
            def forward(self, x):
                return x.all(dim=1)

        x = torch.rand(3, 4).bool()
        self.run_test(MDim(), (x,))

        class MKeepdim(torch.nn.Module):
            def forward(self, x):
                return x.all(dim=1, keepdim=True)

        x = torch.rand(3, 4).bool()
        self.run_test(MKeepdim(), (x,))

    def test_dropout(self):
        class M(torch.nn.Module):
            def __init__(self):
                super().__init__()
                self.dropout = torch.nn.Dropout(0.3)

            def forward(self, x):
                dropout = self.dropout(x)
                return dropout

        x = torch.randn(10, 3, 53)
        self.run_test(M(), (x))

    def test_rrelu_eval(self):
        x = torch.tensor([0.5, -0.5])
        self.run_test(torch.nn.RReLU(0.1, 0.3).eval(), x)

    def test_shape_constant_fold(self):
        class ShapeModule(torch.nn.Module):
            def __init__(self):
                super().__init__()
                self.register_buffer("weight", torch.ones(5))

            def forward(self, x):
                shape = self.weight.shape[0]
                return x + shape

        x = torch.randn(2, 5)
        self.run_test(ShapeModule(), (x,), rtol=1e-3, atol=1e-5)

    @skipIfUnsupportedMinOpsetVersion(12)
    def test_celu(self):
        class Celu(torch.nn.Module):
            def __init__(self):
                super().__init__()
                self.celu = torch.nn.CELU(alpha=1.0)

            def forward(self, input):
                return self.celu(input)

        input = torch.randn(2)
        self.run_test(Celu(), (input,))

    @skipIfUnsupportedMinOpsetVersion(12)
    def test_celu_default(self):
        class Celu(torch.nn.Module):
            def __init__(self):
                super().__init__()
                self.celu = torch.nn.CELU()

            def forward(self, input):
                return self.celu(input)

        input = torch.randn(2)
        self.run_test(Celu(), (input,))

    @skipIfUnsupportedMinOpsetVersion(12)
    def test_celu_alpha(self):
        class Celu(torch.nn.Module):
            def __init__(self):
                super().__init__()
                self.celu = torch.nn.CELU(alpha=2.0)

            def forward(self, input):
                return self.celu(input)

        input = torch.randn(2)
        self.run_test(Celu(), (input,))

    @skipIfUnsupportedMinOpsetVersion(12)
    def test_celu_cast(self):
        class Celu(torch.nn.Module):
            def __init__(self):
                super().__init__()
                self.celu = torch.nn.CELU()

            def forward(self, input):
                return self.celu(input)

        input = torch.randn(2, 5, 7, dtype=torch.float64)
        self.run_test(Celu(), (input,))

    def test_lower_tuple(self):
        class TupleModule(torch.nn.Module):
            def forward(self, input1: Tensor, input2: Tensor, input3: Tensor) -> Tensor:
                a = (input1, input2)
                b = a
                c = (input1, input2, input3)
                for i in range(5):
                    d = a[0]
                    for j in range(2):
                        e, f = a
                        a = (d, f)
                        f = c[2]
                        if f.size(0) != input1.size(-1):
                            g = b[1]
                            b = (g, f)
                        else:
                            k = c[1:]
                            b = (f, k[0])
                    m, n = b
                    c = (input1, n, m)
                p, q, r = c
                return p + q + r

        input1 = torch.randn(2)
        input2 = torch.randn(2)
        input3 = torch.randn(2)
        self.run_test(TupleModule(), (input1, input2, input3))

    def test_lower_tuple_2(self):
        class TupleModule(torch.nn.Module):
            def forward(self, input1: Tensor, input2: Tensor) -> Tuple[Tensor, Tensor]:
                a = (input1, input2)
                for x in range(5):
                    c, d = a
                    a = (c, d)
                return a

        input1 = torch.randn(2)
        input2 = torch.randn(2)
        self.run_test(TupleModule(), (input1, input2))

    def test_lower_tuple_3(self):
        class TupleModule(torch.nn.Module):
            def forward(
                self,
                input1: Tuple[Tensor, Tensor],
                input2: Tuple[Tensor, Tensor],
            ) -> Tuple[Tuple[Tensor, Tensor], Tuple[Tensor, Tensor]]:
                a = input1
                b = input2
                for x in range(5):
                    c, d = a
                    e, f = b
                    if c.shape[0] == e.shape[0]:
                        e = e + c
                    else:
                        f = f + d
                    a = (e, f)
                    b = (c, d)
                return a, b

        input1 = (torch.randn(2), torch.randn(2))
        input2 = (torch.randn(2), torch.randn(2))
        self.run_test(TupleModule(), (input1, input2))

    @skipIfUnsupportedMinOpsetVersion(9)
    def test_where(self):
        class Model(torch.nn.Module):
            def forward(self, cond, input, other):
                return torch.where(cond, input, other)

        x = torch.randint(0, 1, (2, 3, 4), dtype=torch.bool)
        y = torch.randn(2, 1, 4)
        z = torch.ones(2, 3, 1)
        self.run_test(Model(), (x, y, z))

    @skipIfUnsupportedMinOpsetVersion(9)
    @skipScriptTest()  # scripting tests run for opsets > 11. See: test_where_condition_script
    def test_where_condition(self):
        class Model1(torch.nn.Module):
            def forward(self, input):
                return torch.stack(torch.where(input > 0.5), dim=1)

        x = torch.randint(0, 2, (2, 3, 4), dtype=bool)
        self.run_test(Model1(), (x))

        class Model2(torch.nn.Module):
            def forward(self, input, other):
                return torch.stack(torch.where(input > other), dim=1)

        x = torch.randint(0, 1, (2, 3, 4), dtype=bool)
        y = torch.randint(1, 2, (2, 3, 4), dtype=bool)
        self.run_test(Model2(), (x, y))

    @skipIfUnsupportedOpsetVersion([13])
    @skipIfUnsupportedMinOpsetVersion(11)
    def test_where_condition_script(self):
        class Model1(torch.nn.Module):
            def forward(self, input):
                return torch.stack(torch.where(input > 0.5), dim=1)

        x = torch.randint(0, 2, (2, 3, 4), dtype=bool)
        self.run_test(Model1(), (x))

        class Model2(torch.nn.Module):
            def forward(self, input, other):
                return torch.stack(torch.where(input > other), dim=1)

        x = torch.randint(0, 1, (2, 3, 4), dtype=bool)
        y = torch.randint(1, 2, (2, 3, 4), dtype=bool)
        self.run_test(Model2(), (x, y))

    def test_empty_branch(self):
        class EmptyBranchModel(torch.jit.ScriptModule):
            @torch.jit.script_method
            def forward(self, input):
                out = input + 1
                if out.dim() > 2:
                    if out.dim() > 3:
                        out += 3
                    else:
                        pass
                else:
                    pass
                return out

        x = torch.randn(1, 2, 3, requires_grad=True)
        self.run_test(EmptyBranchModel(), x)

    @skipIfUnsupportedMinOpsetVersion(11)
    def test_derive_index_scripting(self):
        class MyModule(torch.nn.Module):
            def forward(self, x: Tensor):
                j = []
                for idx in range(len(x) - 1, -len(x), -2):
                    y = x[idx]
                    j += [x * y]
                return j

        x = torch.randn(5, 13)
        self.run_test(MyModule(), x)

        class MyModule(torch.nn.Module):
            def forward(self, x: Tensor):
                j = []
                for idx in range(-len(x), len(x) - 1, 2):
                    y = x[idx]
                    j += [x * y]
                return j

        x = torch.randn(5, 13)
        self.run_test(MyModule(), x)

        class MyModule(torch.nn.Module):
            def forward(self, x: Tensor):
                j = []
                for idx in range(len(x) - 1, -len(x), -3):
                    y = x[idx]
                    j += [x * y]
                return j

        self.run_test(MyModule(), x)

        class MyModule(torch.nn.Module):
            def forward(self, x: Tensor):
                j = []
                for idx in range(-len(x), len(x) - 1, 3):
                    y = x[idx]
                    j += [x * y]
                return j

        self.run_test(MyModule(), x)

    @skipScriptTest()  # Scripting fails for add lists for opsets < 11. Chek test_derive_index_scripting
    def test_derive_index(self):
        class MyModule(torch.nn.Module):
            def forward(self, x: Tensor):
                j = []
                for idx in range(len(x) - 1, -len(x), -2):
                    y = x[idx]
                    j += [x * y]
                return j

        x = torch.randn(5, 13)
        self.run_test(MyModule(), x)

        class MyModule(torch.nn.Module):
            def forward(self, x: Tensor):
                j = []
                for idx in range(-len(x), len(x) - 1, 2):
                    y = x[idx]
                    j += [x * y]
                return j

        x = torch.randn(5, 13)
        self.run_test(MyModule(), x)

        class MyModule(torch.nn.Module):
            def forward(self, x: Tensor):
                j = []
                for idx in range(len(x) - 1, -len(x), -3):
                    y = x[idx]
                    j += [x * y]
                return j

        self.run_test(MyModule(), x)

        class MyModule(torch.nn.Module):
            def forward(self, x: Tensor):
                j = []
                for idx in range(-len(x), len(x) - 1, 3):
                    y = x[idx]
                    j += [x * y]
                return j

        self.run_test(MyModule(), x)

    @skipIfUnsupportedMinOpsetVersion(11)
    def test_if_transpose(self):
        class IfModel(torch.nn.Module):
            def forward(self, x):
                x = x.transpose(0, 1)
                if x.size(0) == 2:
                    return x.transpose(0, 1)
                else:
                    return x

        x = torch.randn(2, 3)
        self.run_test(
            torch.jit.script(IfModel()),
            x,
            output_names=["output_1"],
            dynamic_axes={"output_1": [0, 1]},
        )

    @skipIfUnsupportedMinOpsetVersion(13)
    def test_if_list(self):
        class IfModel(torch.nn.Module):
            def forward(self, x, y, cond):
                res = []
                if cond:
                    res = res + [x]
                else:
                    res = res + [y]
                return res

        x = torch.randn(2, 3)
        y = torch.randn(3, 3)
        cond = torch.tensor(1, dtype=torch.bool)
        self.run_test(torch.jit.script(IfModel()), (x, y, cond))

    @skipIfUnsupportedMinOpsetVersion(13)
    def test_if_view(self):
        class IfModel(torch.nn.Module):
            def forward(self, x, y, cond):
                bs, seq = y.shape[:2]
                if cond:
                    res = x.view(bs, seq, -1)
                else:
                    res = y
                return res.transpose(1, 2)

        x = torch.randn(2, 16, 2, 2)
        y = torch.randn(2, 16, 8)
        cond = torch.tensor(1, dtype=torch.bool)
        self.run_test(
            torch.jit.script(IfModel()),
            (x, y, cond),
            output_names=["output_1"],
            dynamic_axes={"output_1": [1]},
        )

    @skipScriptTest(min_opset_version=11)  # dynamic split support addded in 11
    def test_split_tensor_scalar(self):
        class SplitModel(torch.nn.Module):
            def forward(self, x):
                return torch.split(x, x.size(1))

        x = torch.randn(1, 2, 3, requires_grad=True)
        self.run_test(SplitModel(), x)

    def test_split_tensor_multi(self):
        class SplitModel(torch.nn.Module):
            def forward(self, x):
                return torch.split(x, torch.ones(3))

        x = torch.randn(1, 2, 3, requires_grad=True)

        def run_model():
            SplitModel(x)

        self.assertRaises(TypeError, run_model)

    @skipIfUnsupportedMinOpsetVersion(9)
    def test_embedding(self):
        class EmbedModel(torch.nn.Module):
            def forward(self, input, emb):
                return torch.nn.functional.embedding(input, emb, padding_idx=1)

        model = EmbedModel()
        x = torch.randint(4, (4,))
        x[2] = x[0] = 1
        embedding_matrix = torch.rand(10, 3)
        self.run_test(model, (x, embedding_matrix))

        x = torch.randint(4, (4, 3, 2))
        x[2] = 1
        x[0][1] = 1
        self.run_test(model, (x, embedding_matrix))
        self.run_test(
            model, (x, embedding_matrix), training=torch.onnx.TrainingMode.TRAINING
        )

        class EmbedModelWithoutPaddingIdx(torch.nn.Module):
            def forward(self, input, emb):
                return torch.nn.functional.embedding(input, emb)

        model = EmbedModelWithoutPaddingIdx()
        x = torch.randint(4, (4, 3, 2))
        self.run_test(model, (x, embedding_matrix))

    @skipIfUnsupportedMinOpsetVersion(9)
    def test_embedding_module(self):
        class EmbedModel(torch.nn.Module):
            def __init__(self):
                super().__init__()
                self.emb = torch.nn.Embedding(4, 3, padding_idx=1)
                self.emb2 = torch.nn.Embedding(4, 3, padding_idx=1)
                with torch.no_grad():
                    self.emb2.weight[1] = torch.ones(3)

            def forward(self, input):
                return self.emb(input), self.emb2(input)

        model = EmbedModel()
        x = torch.randint(4, (4,))
        x[2] = x[0] = 1
        self.run_test(model, (x,))

        x = torch.randint(4, (4, 3, 2))
        x[2] = 1
        x[0][1] = 1
        self.run_test(model, (x,))

        class EmbedModelWithoutPaddingIdx(torch.nn.Module):
            def __init__(self):
                super().__init__()
                self.emb = torch.nn.Embedding(4, 3)

            def forward(self, input):
                return self.emb(input)

        model = EmbedModelWithoutPaddingIdx()
        x = torch.randint(4, (4, 3, 2))
        self.run_test(model, (x,))

    @skipIfUnsupportedMinOpsetVersion(11)
    def test_embedding_renorm(self):
        n, d = 7, 5
        embedding = torch.nn.Embedding(n, d, max_norm=0.2)
        idx = torch.tensor([2, 1])
        self.run_test(embedding, idx)

        embedding = torch.nn.Embedding(n, d, max_norm=0.5, norm_type=1.0)
        idx = torch.tensor([4, 3, 4, 2])
        self.run_test(embedding, idx)

    def _dispatch_rnn_test(self, name, *args, **kwargs):
        if name == "elman":
            self._elman_rnn_test(*args, **kwargs)
        if name == "lstm":
            self._lstm_test(*args, **kwargs)
        if name == "gru":
            self._gru_test(*args, **kwargs)

    def _elman_rnn_test(
        self,
        layers,
        nonlinearity,
        bidirectional,
        initial_state,
        packed_sequence,
        dropout,
        **extra_kwargs,
    ):
        class ElmanWithStateModel(torch.nn.Module):
            def __init__(self, layers, nonlinearity, bidirect, dropout, batch_first):
                super().__init__()

                self.batch_first = batch_first
                self.inner_model = torch.nn.RNN(
                    RNN_INPUT_SIZE,
                    RNN_HIDDEN_SIZE,
                    layers,
                    nonlinearity=nonlinearity,
                    bidirectional=bidirectional,
                    dropout=dropout,
                    batch_first=batch_first,
                )

            def forward(self, input: rnn_utils.PackedSequence, hx=None):
                return self.inner_model(input, hx)

        class ElmanWithoutStateModel(torch.nn.Module):
            def __init__(self, layers, nonlinearity, bidirect, dropout, batch_first):
                super().__init__()
                self.batch_first = batch_first
                self.inner_model = torch.nn.RNN(
                    RNN_INPUT_SIZE,
                    RNN_HIDDEN_SIZE,
                    layers,
                    nonlinearity=nonlinearity,
                    bidirectional=bidirectional,
                    dropout=dropout,
                    batch_first=batch_first,
                )

            def forward(self, input: rnn_utils.PackedSequence):
                return self.inner_model(input)

        batch_first = packed_sequence == 2

        if initial_state:
            model = ElmanWithStateModel(
                layers=layers,
                bidirect=bidirectional,
                nonlinearity=nonlinearity,
                dropout=dropout,
                batch_first=batch_first,
            )
            if packed_sequence:
                model = (
                    rnn_model_with_packed_sequence.RnnModelWithPackedSequenceWithState(
                        model, batch_first
                    )
                )
        else:
            model = ElmanWithStateModel(
                layers=layers,
                bidirect=bidirectional,
                nonlinearity=nonlinearity,
                dropout=dropout,
                batch_first=batch_first,
            )
            if packed_sequence:
                model = rnn_model_with_packed_sequence.RnnModelWithPackedSequenceWithoutState(
                    model, batch_first
                )

        def make_input(batch_size):
            seq_lengths = np.random.randint(1, RNN_SEQUENCE_LENGTH + 1, size=batch_size)
            seq_lengths = list(reversed(sorted(map(int, seq_lengths))))
            inputs = [torch.randn(l, RNN_INPUT_SIZE) for l in seq_lengths]
            inputs = rnn_utils.pad_sequence(inputs, batch_first=batch_first)
            inputs = [inputs]

            directions = 2 if bidirectional else 1

            if initial_state:
                h0 = torch.randn(directions * layers, batch_size, RNN_HIDDEN_SIZE)
                inputs.append(h0)
            if packed_sequence != 0:
                inputs.append(torch.IntTensor(seq_lengths))
            if len(inputs) == 1:
                input = inputs[0]
            else:
                input = tuple(inputs)
            return input

        input = make_input(RNN_BATCH_SIZE)
        self.run_test(model, input)

        # test that the model still runs with a different batch size
        other_input = make_input(RNN_BATCH_SIZE + 1)
        self.run_test(model, other_input)

    def _lstm_test(
        self,
        layers,
        bidirectional,
        initial_state,
        packed_sequence,
        dropout,
        **extra_kwargs,
    ):
        batch_first = packed_sequence == 2

        if packed_sequence:
            model = lstm_flattening_result.LstmFlatteningResultWithSeqLength(
                RNN_INPUT_SIZE,
                RNN_HIDDEN_SIZE,
                layers,
                bidirectional,
                dropout,
                batch_first,
            )
            if initial_state:
                model = (
                    rnn_model_with_packed_sequence.RnnModelWithPackedSequenceWithState(
                        model, batch_first
                    )
                )
            else:
                model = rnn_model_with_packed_sequence.RnnModelWithPackedSequenceWithoutState(
                    model, batch_first
                )
        else:
            model = lstm_flattening_result.LstmFlatteningResultWithoutSeqLength(
                RNN_INPUT_SIZE,
                RNN_HIDDEN_SIZE,
                layers,
                bidirectional,
                dropout,
                batch_first,
            )

        def make_input(batch_size):
            seq_lengths = np.random.randint(1, RNN_SEQUENCE_LENGTH + 1, size=batch_size)
            seq_lengths = list(reversed(sorted(map(int, seq_lengths))))
            inputs = [torch.randn(l, RNN_INPUT_SIZE) for l in seq_lengths]
            inputs = rnn_utils.pad_sequence(inputs, batch_first=batch_first)
            inputs = [inputs]

            directions = 2 if bidirectional else 1

            if initial_state:
                h0 = torch.randn(directions * layers, batch_size, RNN_HIDDEN_SIZE)
                c0 = torch.randn(directions * layers, batch_size, RNN_HIDDEN_SIZE)
                inputs.append((h0, c0))
            if packed_sequence != 0:
                inputs.append(torch.IntTensor(seq_lengths))
            if len(inputs) == 1:
                input = inputs[0]
            else:
                input = tuple(inputs)
            return input

        input = make_input(RNN_BATCH_SIZE)
        self.run_test(model, input)

        # test that the model still runs with a different batch size
        other_input = make_input(RNN_BATCH_SIZE + 1)
        self.run_test(model, other_input)

    def _gru_test(
        self,
        layers,
        bidirectional,
        initial_state,
        packed_sequence,
        dropout,
        **extra_kwargs,
    ):
        class GRUWithStateModel(torch.nn.Module):
            def __init__(self, layers, bidirect, dropout, batch_first):
                super().__init__()

                self.batch_first = batch_first
                self.inner_model = torch.nn.GRU(
                    RNN_INPUT_SIZE,
                    RNN_HIDDEN_SIZE,
                    num_layers=layers,
                    bidirectional=bidirectional,
                    dropout=dropout,
                    batch_first=batch_first,
                )

            def forward(self, input: rnn_utils.PackedSequence, hx):
                return self.inner_model(input, hx)

        class GRUWithoutStateModel(torch.nn.Module):
            def __init__(self, layers, bidirect, dropout, batch_first):
                super().__init__()
                self.batch_first = batch_first
                self.inner_model = torch.nn.GRU(
                    RNN_INPUT_SIZE,
                    RNN_HIDDEN_SIZE,
                    num_layers=layers,
                    bidirectional=bidirectional,
                    dropout=dropout,
                    batch_first=batch_first,
                )

            def forward(self, input: rnn_utils.PackedSequence):
                return self.inner_model(input)

        class GRUNoSeqLengthWithoutStateModel(torch.nn.Module):
            def __init__(self, layers, bidirect, dropout, batch_first):
                super().__init__()
                self.batch_first = batch_first
                self.inner_model = torch.nn.GRU(
                    RNN_INPUT_SIZE,
                    RNN_HIDDEN_SIZE,
                    num_layers=layers,
                    bidirectional=bidirectional,
                    dropout=dropout,
                    batch_first=batch_first,
                )

            def forward(self, input):
                return self.inner_model(input)

        class GRUNoSeqLengthWithStateModel(torch.nn.Module):
            def __init__(self, layers, bidirect, dropout, batch_first):
                super().__init__()
                self.batch_first = batch_first
                self.inner_model = torch.nn.GRU(
                    RNN_INPUT_SIZE,
                    RNN_HIDDEN_SIZE,
                    num_layers=layers,
                    bidirectional=bidirectional,
                    dropout=dropout,
                    batch_first=batch_first,
                )

            def forward(self, input, hx):
                return self.inner_model(input, hx)

        batch_first = packed_sequence == 2

        if packed_sequence:
            if initial_state:
                model = GRUWithStateModel(
                    layers=layers,
                    bidirect=bidirectional,
                    dropout=dropout,
                    batch_first=batch_first,
                )
                model = (
                    rnn_model_with_packed_sequence.RnnModelWithPackedSequenceWithState(
                        model, batch_first
                    )
                )
            else:
                model = GRUWithoutStateModel(
                    layers=layers,
                    bidirect=bidirectional,
                    dropout=dropout,
                    batch_first=batch_first,
                )
                model = rnn_model_with_packed_sequence.RnnModelWithPackedSequenceWithoutState(
                    model, batch_first
                )
        else:
            if initial_state:
                model = GRUNoSeqLengthWithStateModel(
                    layers=layers,
                    bidirect=bidirectional,
                    dropout=dropout,
                    batch_first=batch_first,
                )
            else:
                model = GRUNoSeqLengthWithoutStateModel(
                    layers=layers,
                    bidirect=bidirectional,
                    dropout=dropout,
                    batch_first=batch_first,
                )

        def make_input(batch_size):
            seq_lengths = np.random.randint(1, RNN_SEQUENCE_LENGTH + 1, size=batch_size)
            seq_lengths = list(reversed(sorted(map(int, seq_lengths))))
            inputs = [torch.randn(l, RNN_INPUT_SIZE) for l in seq_lengths]
            inputs = rnn_utils.pad_sequence(inputs, batch_first=batch_first)
            inputs = [inputs]

            directions = 2 if bidirectional else 1

            if initial_state:
                h0 = torch.randn(directions * layers, batch_size, RNN_HIDDEN_SIZE)
                inputs.append(h0)
            if packed_sequence != 0:
                inputs.append(torch.IntTensor(seq_lengths))
            if len(inputs) == 1:
                input = inputs[0]
            else:
                input = tuple(inputs)
            return input

        input = make_input(RNN_BATCH_SIZE)
        self.run_test(model, input)

        # test that the model still runs with a different batch size
        other_input = make_input(RNN_BATCH_SIZE + 1)
        self.run_test(model, other_input)

    @skipIfUnsupportedMinOpsetVersion(10)
    def test_fake_quantize_per_tensor(self):
        class FakeQuantizePerTensorModel(torch.nn.Module):
            def forward(self, input):
                scale = 1.0 / 127
                zero_point = 0
                quant_min = -128
                quant_max = 127
                return torch.fake_quantize_per_tensor_affine(
                    input, scale, zero_point, quant_min, quant_max
                )

        x = torch.randn(6, 4, 3, 3)
        self.run_test(FakeQuantizePerTensorModel(), (x))

    @skipIfUnsupportedMinOpsetVersion(13)
    def test_fake_quantize_per_tensor_dynamic_scale_zeropoint(self):
        class FakeQuantizePerTensorModel(torch.nn.Module):
            def forward(self, input, scale, zero_point):
                quant_min = -128
                quant_max = 127
                return torch.fake_quantize_per_tensor_affine(
                    input, scale, zero_point, quant_min, quant_max
                )

        x = torch.randn(6, 4, 3, 3)
        scale = torch.tensor(1.0 / 127)
        zero_point = torch.tensor(0)
        self.run_test(FakeQuantizePerTensorModel(), (x, scale, zero_point))

    @skipIfUnsupportedMinOpsetVersion(13)
    def test_fake_quantize_per_channel(self):
        class FakeQuantizePerChannelModel(torch.nn.Module):
            def forward(self, input):
                amax = torch.ones(4)
                scale = amax / 127.0
                zero_point = torch.zeros_like(amax, dtype=torch.int)
                # Quantize twice to test differnet branches
                y = torch.fake_quantize_per_channel_affine(
                    input, scale, zero_point, 1, 0, 255
                )
                return torch.fake_quantize_per_channel_affine(
                    y, scale, zero_point, 1, -128, 127
                )

        x = torch.randn(6, 4, 3, 3)
        self.run_test(FakeQuantizePerChannelModel(), (x))

    @skipIfUnsupportedMinOpsetVersion(13)
    # RuntimeError: Can't redefine method:
    # forward on class: __torch__.torch.nn.modules.linear.Linear
    @skipScriptTest()
    def test_fake_quantize_activation(self):
        from torch import quantization

        m = torch.nn.Linear(1, 1)
        m.qconfig = quantization.QConfig(
            activation=quantization.default_fake_quant,
            weight=quantization.default_per_channel_weight_fake_quant,
        )
        quantization.prepare_qat(m.train(), inplace=True)
        m.apply(quantization.enable_observer)
        m.apply(quantization.enable_fake_quant)
        for module in m.modules():
            if isinstance(module, quantization.FakeQuantize):
                module.calculate_qparams()

        m.apply(quantization.disable_observer)
        m.eval()

        # Fake quantize activation is a special case, as it restricts quantized range to be (0, 127),
        # while standard 8bit quantization range is (-128, 127) or (0, 255).
        # Set fixed weight, bias and inputs to test if ONNX handles the overflow correctly.
        m.weight = torch.nn.Parameter(torch.tensor([[1.0], [1.0], [1.0]]))
        m.bias = torch.nn.Parameter(torch.tensor([0.0]))
        x = torch.tensor([[150.0], [127.0], [-5.0]])
        self.run_test(m, x)

    def test_batchnorm_training(self):
        class MyModule(torch.nn.Module):
            def __init__(self):
                super().__init__()
                self.bn1 = torch.nn.BatchNorm2d(3, affine=False)
                self.cv1 = torch.nn.Conv2d(3, 3, 10)
                self.bn2 = torch.nn.BatchNorm2d(3, affine=True)
                self.cv2 = torch.nn.Conv2d(3, 3, 10)
                self.bn3 = torch.nn.BatchNorm2d(3, affine=False)

            def forward(self, x):
                x = self.bn1(x)
                x = self.cv1(x)
                x = self.bn2(x)
                x = self.cv2(x)
                x = self.bn3(x)
                return x

        x = torch.randn(10, 3, 20, 20) * 2
        model_export = MyModule()
        self.run_test(
            model_export,
            (x,),
            training=torch.onnx.TrainingMode.TRAINING,
            rtol=1e-3,
            atol=1e-5,
        )
        model_export.train()
        self.run_test(
            model_export,
            (x,),
            training=torch.onnx.TrainingMode.PRESERVE,
            rtol=1e-3,
            atol=1e-5,
        )

    def test_batchnorm_training_mode_fix_layer(self):
        class MyModule(torch.nn.Module):
            def __init__(self):
                super().__init__()
                self.bn1 = torch.nn.BatchNorm2d(3, affine=True)
                self.cv1 = torch.nn.Conv2d(3, 3, 10)
                self.bn2 = torch.nn.BatchNorm2d(3, affine=False)
                self.cv2 = torch.nn.Conv2d(3, 3, 10)
                self.bn3 = torch.nn.BatchNorm2d(3, affine=True)
                self.bn3.eval()

            def forward(self, x):
                x = self.bn1(x)
                x = self.cv1(x)
                x = self.bn2(x)
                x = self.cv2(x)
                x = self.bn3(x)
                return x

        x = torch.randn(10, 3, 128, 128)
        model_export = MyModule()
        self.run_test(
            model_export,
            (x,),
            training=torch.onnx.TrainingMode.TRAINING,
            rtol=1e-3,
            atol=1e-5,
        )
        model_export.train()
        self.run_test(
            model_export,
            (x,),
            training=torch.onnx.TrainingMode.PRESERVE,
            rtol=1e-3,
            atol=1e-5,
        )

    def test_batchnorm_eval_mode_train_layer(self):
        class MyModule(torch.nn.Module):
            def __init__(self):
                super().__init__()
                self.bn1 = torch.nn.BatchNorm2d(3, affine=True)
                self.cv1 = torch.nn.Conv2d(3, 3, 10)
                self.bn2 = torch.nn.BatchNorm2d(3, affine=False)
                self.cv2 = torch.nn.Conv2d(3, 3, 10)
                self.bn3 = torch.nn.BatchNorm2d(3, affine=True)
                self.bn3.train()

            def forward(self, x):
                x = self.bn1(x)
                x = self.cv1(x)
                x = self.bn2(x)
                x = self.cv2(x)
                x = self.bn3(x)
                return x

        x = torch.randn(10, 3, 128, 128)
        model_export = MyModule()
        self.run_test(
            model_export,
            (x,),
            training=torch.onnx.TrainingMode.EVAL,
            rtol=1e-3,
            atol=1e-5,
        )
        model_export.eval()
        self.run_test(
            model_export,
            (x,),
            training=torch.onnx.TrainingMode.PRESERVE,
            rtol=1e-3,
            atol=1e-5,
        )

    def test_instancenorm_training(self):
        class MyModule(torch.nn.Module):
            def __init__(self):
                super().__init__()
                self.in1 = torch.nn.InstanceNorm2d(3, affine=True)
                self.cv1 = torch.nn.Conv2d(3, 3, 10)
                self.in2 = torch.nn.InstanceNorm2d(3, affine=False)
                self.cv2 = torch.nn.Conv2d(3, 3, 10)
                self.in3 = torch.nn.InstanceNorm2d(3, affine=True)

            def forward(self, x):
                x = self.in1(x)
                x = self.cv1(x)
                x = self.in2(x)
                x = self.cv2(x)
                x = self.in3(x)
                return x

        x = torch.randn(10, 3, 128, 128)
        model_export = MyModule()
        self.run_test(
            model_export,
            (x,),
            training=torch.onnx.TrainingMode.TRAINING,
            rtol=1e-3,
            atol=1e-5,
        )
        model_export.train()
        self.run_test(
            model_export,
            (x,),
            training=torch.onnx.TrainingMode.PRESERVE,
            rtol=1e-3,
            atol=1e-5,
        )

    def test_instancenorm_training_mode_fix_layer(self):
        class MyModule(torch.nn.Module):
            def __init__(self):
                super().__init__()
                self.in1 = torch.nn.InstanceNorm2d(3, affine=True)
                self.cv1 = torch.nn.Conv2d(3, 3, 10)
                self.in2 = torch.nn.InstanceNorm2d(3, affine=False)
                self.cv2 = torch.nn.Conv2d(3, 3, 10)
                self.in3 = torch.nn.InstanceNorm2d(3, affine=True)
                self.in3.eval()

            def forward(self, x):
                x = self.in1(x)
                x = self.cv1(x)
                x = self.in2(x)
                x = self.cv2(x)
                x = self.in3(x)
                return x

        x = torch.randn(10, 3, 128, 128)
        model_export = MyModule()
        self.run_test(
            model_export,
            (x,),
            training=torch.onnx.TrainingMode.TRAINING,
            rtol=1e-3,
            atol=1e-5,
        )
        model_export.train()
        self.run_test(
            model_export,
            (x,),
            training=torch.onnx.TrainingMode.PRESERVE,
            rtol=1e-3,
            atol=1e-5,
        )

    def test_instancenorm_eval_mode_train_layer(self):
        class MyModule(torch.nn.Module):
            def __init__(self):
                super().__init__()
                self.in1 = torch.nn.InstanceNorm2d(8, affine=True)
                self.cv1 = torch.nn.Conv2d(8, 8, 10)
                self.in2 = torch.nn.InstanceNorm2d(8, affine=False)
                self.cv2 = torch.nn.Conv2d(8, 8, 10)
                self.in3 = torch.nn.InstanceNorm2d(8, affine=True)
                self.in3.train()

            def forward(self, x):
                x = self.in1(x)
                x = self.cv1(x)
                x = self.in2(x)
                x = self.cv2(x)
                x = self.in3(x)
                return x

        x = torch.randn(10, 8, 128, 128)
        model_export = MyModule()
        self.run_test(
            model_export,
            (x,),
            training=torch.onnx.TrainingMode.EVAL,
            rtol=1e-3,
            atol=1e-5,
        )
        model_export.eval()
        self.run_test(
            model_export,
            (x,),
            training=torch.onnx.TrainingMode.PRESERVE,
            rtol=1e-3,
            atol=1e-5,
        )

    @skipIfUnsupportedMinOpsetVersion(12)
    def test_dropout_training(self):
        class MyModule(torch.nn.Module):
            def __init__(self):
                super().__init__()
                self.dropout = torch.nn.Dropout(0.4)

            def forward(self, x):
                dropout = self.dropout(x)
                return dropout

        model = MyModule()
        x = torch.randn(10)
        model.train()

        model_onnx = io.BytesIO()
        torch.onnx.export(
            model,
            x,
            model_onnx,
            opset_version=self.opset_version,
            do_constant_folding=False,
            training=torch.onnx.TrainingMode.TRAINING,
        )
        ort_sess = verification._ort_session(model_onnx)
        ort_outs = verification._run_ort(ort_sess, (x,))
        assert not torch.all(torch.eq(x, torch.from_numpy(ort_outs[0])))

        script_model = torch.jit.script(model)
        output = model(x)
        model_onnx = io.BytesIO()
        torch.onnx.export(
            model,
            x,
            model_onnx,
            opset_version=self.opset_version,
            do_constant_folding=False,
            training=torch.onnx.TrainingMode.TRAINING,
        )
        ort_outs = verification._run_ort(ort_sess, (x,))
        assert not torch.all(torch.eq(x, torch.from_numpy(ort_outs[0])))

    @skipIfUnsupportedMinOpsetVersion(12)
    def test_dropout_training_zero(self):
        class MyModule(torch.nn.Module):
            def __init__(self):
                super().__init__()
                self.dropout = torch.nn.Dropout(0.5)

            def forward(self, x):
                dropout = self.dropout(x)
                return dropout

        model = MyModule()

        # ensure there are no zeros in the input
        x = torch.randn(10, 3, 128, 128)
        y = x.numpy()
        y_mask = np.where(y == 0, 1, y)
        input = torch.from_numpy(y_mask)
        nb_elements = torch.numel(input)

        model.train()
        model_onnx = io.BytesIO()
        torch.onnx.export(
            model,
            x,
            model_onnx,
            opset_version=self.opset_version,
            do_constant_folding=False,
            training=torch.onnx.TrainingMode.TRAINING,
        )
        ort_sess = verification._ort_session(model_onnx)
        ort_outs = verification._run_ort(ort_sess, (x,))

        y = model(input)
        output = y.cpu().numpy()
        ort_mask = np.where(ort_outs[0] != 0, 1, 0)
        pyt_mask = np.where(output != 0, 1, 0)

        ratio_pytorch = np.sum(pyt_mask) / nb_elements
        ratio_ort = np.sum(ort_mask) / nb_elements

        np.testing.assert_allclose(ratio_pytorch, ratio_ort, rtol=0.01, atol=0.01)

        script_model = torch.jit.script(model)
        y = model(input)
        output = y.cpu().numpy()
        model_onnx = io.BytesIO()
        torch.onnx.export(
            model,
            x,
            model_onnx,
            opset_version=self.opset_version,
            do_constant_folding=False,
            training=torch.onnx.TrainingMode.TRAINING,
        )
        ort_sess = verification._ort_session(model_onnx)
        ort_outs = verification._run_ort(ort_sess, (x,))
        ort_mask = np.where(ort_outs[0] != 0, 1, 0)
        pyt_mask = np.where(output != 0, 1, 0)

        ratio_pytorch = np.sum(pyt_mask) / nb_elements
        ratio_ort = np.sum(ort_mask) / nb_elements

        np.testing.assert_allclose(ratio_pytorch, ratio_ort, rtol=0.01, atol=0.01)

    def test_conv_bn(self):
        class MyModule(torch.nn.Module):
            def __init__(self):
                super().__init__()
                self.conv = torch.nn.Conv2d(
                    3, 16, kernel_size=1, stride=2, padding=3, bias=True
                )
                self.bn = torch.nn.BatchNorm2d(16, affine=True)

            def forward(self, x):
                x = self.conv(x)
                bn = self.bn(x)
                return bn

        model_export = MyModule()
        x = torch.randn(10, 3, 128, 128)
        self.run_test(model_export, (x,), training=torch.onnx.TrainingMode.EVAL)
        self.run_test(
            model_export,
            (x,),
            training=torch.onnx.TrainingMode.TRAINING,
            rtol=1e-3,
            atol=1e-5,
        )

    def test_multiple_conv_bn(self):
        class MyModule(torch.nn.Module):
            def __init__(self):
                super().__init__()
                self.conv1 = torch.nn.Conv2d(
                    3, 64, kernel_size=7, stride=2, padding=3, bias=False
                )
                self.conv2 = torch.nn.Conv2d(
                    64, 2, kernel_size=1, stride=1, padding=0, bias=False
                )
                self.conv3 = torch.nn.Conv2d(
                    2, 2, kernel_size=3, stride=1, padding=1, bias=False
                )
                self.bn = torch.nn.BatchNorm2d(64)
                self.bn2 = torch.nn.BatchNorm2d(2)
                self.relu = torch.nn.ReLU(inplace=True)
                self.maxpool = torch.nn.MaxPool2d(kernel_size=3, stride=2, padding=1)

            def forward(self, x):
                x = self.conv1(x)
                x = self.bn(x)
                x = self.relu(x)
                x = self.maxpool(x)
                x = self.conv2(x)
                x = self.bn2(x)
                x = self.relu(x)
                x = self.conv3(x)
                x = self.bn2(x)
                x = self.relu(x)
                return x

        model_export = MyModule()
        x = torch.randn(2, 3, 224, 224)
        self.run_test(
            model_export,
            (x,),
            training=torch.onnx.TrainingMode.TRAINING,
            rtol=1e-3,
            atol=1e-5,
        )
        self.run_test(model_export, (x,), training=torch.onnx.TrainingMode.EVAL)

    @skipIfUnsupportedMinOpsetVersion(11)
    def test_nms(self):
        num_boxes = 100
        boxes = torch.rand(num_boxes, 4)
        boxes[:, 2:] += boxes[:, :2]
        scores = torch.randn(num_boxes)

        class Module(torch.nn.Module):
            def forward(self, boxes, scores):
                return torchvision.ops.nms(boxes, scores, 0.5)

        self.run_test(Module(), (boxes, scores))

    @unittest.skip(
        "Broken in recent TorchVision, see https://github.com/pytorch/pytorch/issues/81121"
    )
    @skipIfUnsupportedMinOpsetVersion(11)
    # TODO: Fails with vision 0.13. See #77671
    def test_batched_nms(self):
        num_boxes = 100
        boxes = torch.rand(num_boxes, 4)
        boxes[:, 2:] += boxes[:, :2]
        scores = torch.randn(num_boxes)
        idxs = torch.randint(0, 5, size=(num_boxes,))

        class Module(torch.nn.Module):
            def forward(self, boxes, scores, idxs):
                return torchvision.ops.batched_nms(boxes, scores, idxs, 0.5)

        self.run_test(Module(), (boxes, scores, idxs))

    @skipIfUnsupportedMinOpsetVersion(11)
    @skipScriptTest()
    def test_clip_boxes_to_image(self):
        boxes = torch.randn(5, 4) * 500
        boxes[:, 2:] += boxes[:, :2]
        size = torch.randn(200, 300)

        size_2 = torch.randn(300, 400)

        class Module(torch.nn.Module):
            def forward(self, boxes, size):
                shape = (size.shape[0], size.shape[1])
                return torchvision.ops.boxes.clip_boxes_to_image(boxes, shape)

        self.run_test(
            Module(),
            (boxes, size),
            input_names=["boxes", "size"],
            dynamic_axes={"size": [0, 1]},
            additional_test_inputs=[(boxes, size), (boxes, size_2)],
        )

    @unittest.skip(
        "Broken in recent TorchVision, see https://github.com/pytorch/pytorch/issues/81121"
    )
    @skipIfUnsupportedMaxOpsetVersion(15)  # TODO: Opset 16 RoiAlign result mismatch
    @skipIfUnsupportedMinOpsetVersion(11)
    def test_roi_align(self):
        x = torch.rand(1, 1, 10, 10, dtype=torch.float32)
        single_roi = torch.tensor([[0, 0, 0, 4, 4]], dtype=torch.float32)
        model = torchvision.ops.RoIAlign((5, 5), 1.0, 2)
        self.run_test(model, (x, single_roi))

    @unittest.skip(
        "Broken in recent TorchVision, see https://github.com/pytorch/pytorch/issues/81121"
    )
    @skipIfUnsupportedMaxOpsetVersion(15)  # TODO: Opset 16 RoiAlign result mismatch
    @skipIfUnsupportedMinOpsetVersion(11)
    def test_roi_align_aligned(self):
        x = torch.rand(1, 1, 10, 10, dtype=torch.float32)
        single_roi = torch.tensor([[0, 1.5, 1.5, 3, 3]], dtype=torch.float32)
        model1 = torchvision.ops.RoIAlign((5, 5), 1.0, 2, aligned=True)
        self.run_test(model1, (x, single_roi))

        x = torch.rand(1, 1, 10, 10, dtype=torch.float32)
        single_roi = torch.tensor([[0, 0.2, 0.3, 4.5, 3.5]], dtype=torch.float32)
        model2 = torchvision.ops.RoIAlign((5, 5), 0.5, 3, aligned=True)
        self.run_test(model2, (x, single_roi))

        x = torch.rand(1, 1, 10, 10, dtype=torch.float32)
        single_roi = torch.tensor([[0, 0.2, 0.3, 4.5, 3.5]], dtype=torch.float32)
        model3 = torchvision.ops.RoIAlign((5, 5), 1.8, 2, aligned=True)
        self.run_test(model3, (x, single_roi))

        x = torch.rand(1, 1, 10, 10, dtype=torch.float32)
        single_roi = torch.tensor([[0, 0.2, 0.3, 4.5, 3.5]], dtype=torch.float32)
        model4 = torchvision.ops.RoIAlign((2, 2), 2.5, 0, aligned=True)
        self.run_test(model4, (x, single_roi))

    @unittest.skip(
        "Broken in recent TorchVision, see https://github.com/pytorch/pytorch/issues/81121"
    )
    @skipIfUnsupportedMinOpsetVersion(11)
    def test_roi_pool(self):
        x = torch.rand(1, 1, 10, 10, dtype=torch.float32)
        rois = torch.tensor([[0, 0, 0, 4, 4]], dtype=torch.float32)
        pool_h = 5
        pool_w = 5
        model = torchvision.ops.RoIPool((pool_h, pool_w), 2.0)
        self.run_test(model, (x, rois))

    @skipIfUnsupportedMinOpsetVersion(11)
    def test_resize_images(self):
        class TransformModule(torch.nn.Module):
            def __init__(self):
                super().__init__()
                self.transform = _init_test_generalized_rcnn_transform()

            def forward(self, images):
                return self.transform.resize(images, None)[0]

        input = torch.rand(3, 10, 20)
        input_test = torch.rand(3, 100, 150)
        self.run_test(
            TransformModule(),
            (input,),
            input_names=["input1"],
            dynamic_axes={"input1": [0, 1, 2]},
            additional_test_inputs=[(input,), (input_test,)],
        )

    @skipIfUnsupportedMinOpsetVersion(11)
    @skipScriptTest()
    def test_transform_images(self):
        class TransformModule(torch.nn.Module):
            def __init__(self):
                super().__init__()
                self.transform = _init_test_generalized_rcnn_transform()

            def forward(self, images: List[Tensor]):
                return self.transform(images)[0].tensors

        input = torch.rand(3, 100, 200), torch.rand(3, 200, 200)
        input_test = torch.rand(3, 100, 200), torch.rand(3, 200, 200)
        self.run_test(
            TransformModule(),
            (input,),
            additional_test_inputs=[(input,), (input_test,)],
        )

    def get_features(self, images):
        s0, s1 = images.shape[-2:]
        features = [
            ("0", torch.rand(2, 256, s0 // 4, s1 // 4)),
            ("1", torch.rand(2, 256, s0 // 8, s1 // 8)),
            ("2", torch.rand(2, 256, s0 // 16, s1 // 16)),
            ("3", torch.rand(2, 256, s0 // 32, s1 // 32)),
            ("4", torch.rand(2, 256, s0 // 64, s1 // 64)),
        ]
        features = OrderedDict(features)
        return features

    @skipIfUnsupportedMinOpsetVersion(11)
    @skipScriptTest()
    def test_rpn(self):
        class RPNModule(torch.nn.Module):
            def __init__(self):
                super().__init__()
                self.rpn = _init_test_rpn()

            def forward(self, images, features: Dict[str, Tensor]):
                images_m = torchvision.models.detection.image_list.ImageList(
                    images, [(i.shape[-1], i.shape[-2]) for i in images]
                )
                return self.rpn(images_m, features)

        images = torch.rand(2, 3, 150, 150)
        features = self.get_features(images)
        images2 = torch.rand(2, 3, 80, 80)
        test_features = self.get_features(images2)

        model = RPNModule()
        model.eval()
        model(images, features)
        self.run_test(
            model,
            (images, features),
            input_names=["input1", "input2", "input3", "input4", "input5", "input6"],
            dynamic_axes={
                "input1": [0, 1, 2, 3],
                "input2": [0, 1, 2, 3],
                "input3": [0, 1, 2, 3],
                "input4": [0, 1, 2, 3],
                "input5": [0, 1, 2, 3],
                "input6": [0, 1, 2, 3],
            },
            additional_test_inputs=[(images, features), (images2, test_features)],
            # dict_check=False,
        )

    @skipIfUnsupportedMaxOpsetVersion(15)  # TODO: Opset 16 RoiAlign result mismatch
    @skipIfUnsupportedMinOpsetVersion(11)
    @skipScriptTest()
    def test_multi_scale_roi_align(self):
        class TransformModule(torch.nn.Module):
            def __init__(self):
                super().__init__()
                self.model = torchvision.ops.MultiScaleRoIAlign(
                    ["feat1", "feat2"], 3, 2
                )
                self.image_sizes = [(512, 512)]

            def forward(self, input: Dict[str, Tensor], boxes: List[Tensor]) -> Tensor:
                return self.model(input, boxes, self.image_sizes)

        i = OrderedDict()
        i["feat1"] = torch.rand(1, 5, 64, 64)
        i["feat2"] = torch.rand(1, 5, 16, 16)
        boxes = torch.rand(6, 4) * 256
        boxes[:, 2:] += boxes[:, :2]

        i1 = OrderedDict()
        i1["feat1"] = torch.rand(1, 5, 64, 64)
        i1["feat2"] = torch.rand(1, 5, 16, 16)
        boxes1 = torch.rand(6, 4) * 256
        boxes1[:, 2:] += boxes1[:, :2]

        self.run_test(
            TransformModule(),
            (
                i,
                [boxes],
            ),
            additional_test_inputs=[
                (
                    i,
                    [boxes],
                ),
                (
                    i1,
                    [boxes1],
                ),
            ],
        )

    def test_set_(self):
        class M(torch.nn.Module):
            def forward(self, x, y):
                x.set_(y)
                return x

        x = torch.ones(2, 3)
        y = torch.randn(4, 6)
        self.run_test(M(), (x, y), remained_onnx_input_idx=[1])

        y2 = torch.randn(5, 2)
        self.run_test(
            M(),
            (x, y),
            remained_onnx_input_idx=[1],
            input_names=["x", "y"],
            dynamic_axes={"x": [0, 1], "y": [0, 1]},
            additional_test_inputs=[(y, y2)],
        )

    @skipIfUnsupportedMinOpsetVersion(9)
    def test_set_attr_modules(self):
        class InnerModule2(torch.nn.Module):
            def __init__(self, embedding_dim):
                super().__init__()
                self.weights = InnerModule2.get_embedding(embedding_dim)
                self.register_buffer("_float_tensor", torch.FloatTensor(1))
                self.const = 2

            @staticmethod
            def get_embedding(embedding_dim: int):
                emb = 4 / ((embedding_dim // 2) - 1)
                emb = torch.exp(
                    torch.arange((embedding_dim // 2), dtype=torch.float) * -emb
                )
                return emb

            def forward(self, input, incremental_state: Optional[Tensor] = None):
                bsz, seq_len = input.shape[0], input.shape[1]
                self.const = 3
                if self.weights is None:
                    self.weights = InnerModule.get_embedding(self.embedding_dim)
                self.weights = self.weights.to(self._float_tensor)
                self.weights = self.weights * self.const
                if incremental_state is not None:
                    pos = seq_len
                    return self.weights[1 + pos, :].expand(bsz, 1, -1)
                return self.weights.index_select(
                    0, torch.ones((bsz * seq_len), dtype=torch.int64)
                ).view(bsz, seq_len, -1)

        class InnerModule(torch.nn.Module):
            def __init__(self, embedding_dim):
                super().__init__()
                self.weights = InnerModule.get_embedding(embedding_dim)
                self.module = InnerModule2(embedding_dim=8)

            @staticmethod
            def get_embedding(embedding_dim: int):
                emb = 4 / ((embedding_dim // 2) - 1)
                emb = torch.exp(
                    torch.arange((embedding_dim // 2), dtype=torch.float) * -emb
                )
                return emb

            def forward(self, x):
                return self.module(x) + self.weights

        class Module(torch.nn.Module):
            def __init__(self):
                super().__init__()
                self.module = InnerModule(embedding_dim=8)

            def forward(self, x):
                return self.module(x)

        x = torch.randn(3, 256)
        self.run_test(Module(), (x,), input_names=["x"], dynamic_axes={"x": [0, 1]})
        self.run_test(Module(), (x,), remained_onnx_input_idx=[])

    @skipIfUnsupportedMinOpsetVersion(9)
    def test_set_attr_modules_2(self):
        class InnerModule(torch.nn.Module):
            def __init__(self, embedding_dim):
                super().__init__()
                self.embedding_dim = embedding_dim
                self.const = 2.5
                self.weights = InnerModule.get_embedding(self.embedding_dim)
                self.register_buffer("_float_tensor", torch.FloatTensor(1))

            @staticmethod
            def get_embedding(embedding_dim: int):
                emb = 4 / ((embedding_dim // 2) - 1)
                emb = torch.exp(
                    torch.arange((embedding_dim // 2), dtype=torch.float) * -emb
                )
                return emb

            def forward(self, input, incremental_state: Optional[Tensor] = None):
                bsz, seq_len = input.shape[0], input.shape[1]
                self.const = 1.5
                self.weights = InnerModule.get_embedding(self.embedding_dim)
                return (
                    self.weights.index_select(
                        0, torch.ones((bsz * seq_len), dtype=torch.int64)
                    ).view(bsz, seq_len, -1)
                ) * self.const

        class Module(torch.nn.Module):
            def __init__(self):
                super().__init__()
                self.module = InnerModule(embedding_dim=8)

            def forward(self, x):
                return self.module(x)

        x = torch.randn(3, 256)
        self.run_test(Module(), (x,), input_names=["x"], dynamic_axes={"x": [0, 1]})
        self.run_test(Module(), (x,), remained_onnx_input_idx=[])

    def test_set_attr(self):
        class MyModule(torch.nn.Module):
            def __init__(self):
                super().__init__()
                self.conv = torch.nn.Conv1d(3, 10, 2)
                self.b = False

            def forward(self, box_regression, weight):
                self.b = True
                self.conv.weight = weight
                w = torch.softmax(self.conv.weight, dim=0)
                self.conv.weight = w + w
                if self.b:
                    return box_regression + self.conv.weight
                else:
                    return box_regression - self.conv.weight

        model = torch.jit.script(MyModule())
        weight = torch.ones(3, 2)
        box_regression = torch.randn(3, 2)
        self.run_test(model, (box_regression, weight))

    @skipIfUnsupportedMinOpsetVersion(11)
    def test_set_attr_2(self):
        class MyModule(torch.nn.Module):
            def __init__(self):
                super().__init__()
                self.conv = torch.nn.Conv1d(10, 3, 3)
                self.conv.bias = torch.nn.Parameter(torch.zeros(3, 10, 3))

            def set_cell_anchors(self, anchors):
                if self.conv.bias is not None:
                    b = self.conv.bias
                    assert b is not None
                    self.conv.bias = anchors + b
                elif self.conv.weight is not None:
                    self.conv.weight = torch.randn(3, 10)
                    self.conv.bias = self.conv.weight[:]

            def forward(self, anchors) -> Optional[Tensor]:
                self.set_cell_anchors(anchors)
                return self.conv.bias

        model = torch.jit.script(MyModule())
        anchors = torch.ones(3, 10, 3)
        self.run_test(model, (anchors))

    @skipIfUnsupportedMinOpsetVersion(11)
    def test_set_attr_3(self):
        class MyModule(torch.nn.Module):
            def __init__(self):
                super().__init__()
                self.conv = torch.nn.Conv1d(10, 3, 3)
                self.conv.weight = torch.nn.Parameter(torch.zeros(3, 10))
                self.conv.bias = torch.nn.Parameter(torch.zeros(3, 10, 3))

            def set_cell_anchors(self, anchors, boxes):
                self.conv.weight = torch.ones(3, 10)
                if self.conv.bias is not None:
                    self.conv.bias = torch.randn(3, 10, 3)
                    self.conv.weight = anchors + self.conv.weight
                    boxes[:] = torch.zeros(2, 3)

            def forward(self, anchors) -> Tuple[Tensor, Tensor]:
                boxes = torch.ones(2, 2, 3)
                self.set_cell_anchors(anchors, boxes)
                if self.conv.bias is not None:
                    return self.conv.weight, boxes
                return anchors, boxes

        model = torch.jit.script(MyModule())
        anchors = torch.rand(3, 10)
        self.run_test(model, (anchors))

    @skipIfUnsupportedMinOpsetVersion(11)
    def test_set_attr_4(self):
        class MyModule(torch.nn.Module):
            def __init__(self):
                super().__init__()
                self.conv = torch.nn.Conv1d(10, 3, 3)
                self.conv.bias = torch.nn.Parameter(torch.zeros(3, 10, 3))

            def set_cell_anchors(self, anchors):
                self.conv.weight = torch.zeros(10, 3)
                if self.conv.bias is not None:
                    w = self.conv.bias
                    assert w is not None
                    self.conv.bias = anchors + w
                else:
                    self.conv.bias = torch.ones(3, 10, 3)

            def forward(self, feature_maps, anchors) -> Tuple[Tensor, Tensor]:
                self.set_cell_anchors(anchors)
                result = []
                if self.conv.bias is not None:
                    a = self.conv.bias
                    assert a is not None
                    result += [a]
                result += [feature_maps]
                return result[0], result[1]

        model = torch.jit.script(MyModule())
        x = torch.rand(5, 11, 30)
        anchors = torch.ones(3, 10, 3)
        self.run_test(model, (x, anchors))

    @skipIfUnsupportedMinOpsetVersion(11)
    def test_set_attr_5(self):
        class MyModule(torch.nn.Module):
            def __init__(self):
                super().__init__()
                self.conv = torch.nn.Conv1d(10, 3, 3)
                self.conv.bias = torch.nn.Parameter(torch.zeros(3, 10, 3))

            def set_cell_anchors(self, anchors):
                self.conv.weight = torch.arange(10)
                for i in range(10):
                    if i == 3:
                        for j in range(10):
                            w = self.conv.weight
                            self.conv.weight = torch.arange(10) + w

                    self.conv.weight = self.conv.weight + torch.arange(10)
                    # NOTE: `is not None` and `assert` is for passing torchscript.
                    if self.conv.bias is not None:
                        a = self.conv.bias
                        assert a is not None
                        self.conv.bias = anchors + a

            def forward(self, anchors):
                self.set_cell_anchors(anchors)
                return self.conv.weight, self.conv.bias

        model = torch.jit.script(MyModule())
        anchors = torch.ones(3, 10, 3)
        self.run_test(model, (anchors))

    @skipIfUnsupportedMinOpsetVersion(11)
    def test_set_attr_in_loop(self):
        class MyModule(torch.nn.Module):
            def __init__(self):
                super().__init__()
                self.conv = torch.nn.Conv1d(10, 3, 3)
                self.conv.weight = torch.nn.Parameter(torch.zeros(3, 10))
                self.conv.bias = torch.nn.Parameter(torch.zeros(3, 10, 3))

            def set_cell_anchors(self, anchors, boxes):
                self.conv.weight = torch.randn(3, 10)
                for i in range(self.conv.weight.size(0)):
                    for j in range(10):
                        self.conv.bias = torch.randn(3, 10, 3)
                        self.conv.weight = anchors * i
                        boxes[j] += torch.ones(3, 3)

            def forward(self, anchors) -> Tuple[Tensor, Tensor]:
                boxes = torch.ones(10, 3, 3)
                self.set_cell_anchors(anchors, boxes)
                if self.conv.bias is not None:
                    return self.conv.weight, boxes
                return anchors, boxes

        model = torch.jit.script(MyModule())
        anchors = torch.rand(10)
        self.run_test(model, anchors)

    @skipIfUnsupportedMinOpsetVersion(13)
    def test_set_attr_in_loop_with_list(self):
        class MyModule(torch.nn.Module):
            def __init__(self):
                super().__init__()
                self.conv = torch.nn.Conv1d(10, 3, 3)
                self.conv.weight = torch.nn.Parameter(torch.zeros(3, 10))
                self.conv.bias = torch.nn.Parameter(torch.zeros(3, 10, 3))
                self.boxes: List[Tensor] = [
                    torch.ones(1)
                ]  # Workaround placeholder for TorchScript

            def set_cell_anchors(self, anchors):
                self.conv.weight = torch.randn(3, 10)
                for i in range(self.conv.weight.size(0)):
                    for j in range(10):
                        self.conv.bias = torch.randn(3, 10, 3)
                        self.conv.weight = anchors * i
                        self.boxes.append(torch.ones(3, 3))

            def forward(self, anchors) -> Tuple[Tensor, List[Tensor]]:
                self.boxes = []
                self.set_cell_anchors(anchors)
                if self.conv.bias is not None:
                    return self.conv.weight, self.boxes
                return anchors, self.boxes

        model = torch.jit.script(MyModule())
        anchors = torch.rand(10)
        self.run_test(model, anchors)

    @skipIfUnsupportedMinOpsetVersion(11)
    def test_index_put_if(self):
        @torch.jit.script
        def check_init(
            input_data: Tensor, hidden_size: int, prev_state: Tensor
        ) -> Tuple[Tensor, Tensor]:
            batch_size = input_data.size(0)
            spatial_size_0 = input_data.size(2)
            spatial_size_1 = input_data.size(3)
            # generate empty prev_state, if None is provided
            state_size = (2, batch_size, hidden_size, spatial_size_0, spatial_size_1)
            state = torch.zeros(state_size, device=input_data.device)
            state_copy = torch.zeros(state_size, device=input_data.device)
            if prev_state.size(0) == 0:
                state[:] = (
                    torch.zeros(batch_size, hidden_size, spatial_size_0, spatial_size_1)
                    + state[:]
                )
                state_copy[:] = (
                    torch.ones(batch_size, hidden_size, spatial_size_0, spatial_size_1)
                    * 2
                )
                state_copy[:] = (
                    torch.zeros(batch_size, hidden_size, spatial_size_0, spatial_size_1)
                    * 2
                )
            else:
                state[:] = (
                    torch.ones(batch_size, hidden_size, spatial_size_0, spatial_size_1)
                    * 4
                )
            return state, state_copy

        class Example(torch.nn.Module):
            def __init__(self, hidden_size):
                super().__init__()
                self.hidden_size = hidden_size

            def forward(self, input_data, prev_state):
                prev_state = check_init(input_data, self.hidden_size, prev_state)
                return prev_state[0], prev_state[1]

        model = Example(10)
        random_data = torch.rand((1, 5, 30, 30))
        empty_tensor = torch.tensor([], dtype=torch.float).view(0, 0, 0, 0, 0)
        self.run_test(
            model,
            (random_data, empty_tensor),
            input_names=["random_data", "empty_tensor"],
            dynamic_axes={"random_data": [0, 1, 2, 3], "empty_tensor": [0, 1, 2, 3, 4]},
        )
        self.run_test(model, (random_data, empty_tensor), remained_onnx_input_idx=[])

    @skipIfUnsupportedMinOpsetVersion(11)
    def test_index_put_if_2(self):
        @torch.jit.script
        def check_init(
            input_data: Tensor, hidden_size: int, prev_state: Tensor
        ) -> Tuple[Tensor, Tensor]:
            batch_size = input_data.size(0)
            spatial_size_0 = input_data.size(2)
            spatial_size_1 = input_data.size(3)
            # generate empty prev_state, if None is provided
            state_size = (2, batch_size, hidden_size, spatial_size_0, spatial_size_1)
            state = torch.zeros(state_size, device=input_data.device)
            state_copy = torch.zeros(state_size, device=input_data.device)
            if prev_state.size(0) == 0:
                for i in range(2):
                    state[:] = (
                        torch.ones(
                            batch_size, hidden_size, spatial_size_0, spatial_size_1
                        )
                        * i
                    )
                    state_copy[:] = (
                        torch.ones(
                            batch_size, hidden_size, spatial_size_0, spatial_size_1
                        )
                        * i
                    )
            elif prev_state.size(0) == 1:
                s = state[:]
                state[:] = prev_state + s
            elif prev_state.size(0) == 2:
                state[:] = (
                    torch.ones(batch_size, hidden_size, spatial_size_0, spatial_size_1)
                    * 4
                )
            return state, state_copy

        class Example(torch.nn.Module):
            def __init__(self, hidden_size):
                super().__init__()
                self.hidden_size = hidden_size

            def forward(self, input_data, prev_state):
                prev_state = check_init(input_data, self.hidden_size, prev_state)
                return prev_state[0], prev_state[1]

        model = Example(10)
        random_data = torch.rand((1, 5, 30, 30))
        empty_tensor = torch.tensor([], dtype=torch.float).view(0, 0, 0, 0, 0)
        random_state = torch.rand((1, 1, 10, 30, 30))
        self.run_test(
            model,
            (random_data, empty_tensor),
            input_names=["data", "state"],
            dynamic_axes={"data": [0, 1, 2], "state": [0, 1, 2, 3, 4]},
            additional_test_inputs=[(random_data, random_state)],
        )
        self.run_test(
            model,
            (random_data, empty_tensor),
            input_names=["data", "state"],
            dynamic_axes={"state": [0, 1, 2, 3, 4]},
            additional_test_inputs=[(random_data, random_state)],
            remained_onnx_input_idx=[1],
        )
        self.run_test(model, (random_data, empty_tensor), remained_onnx_input_idx=[])

    @skipIfUnsupportedMinOpsetVersion(11)
    def test_index_put_if_3(self):
        @torch.jit.script
        def check_init(
            input_data: Tensor, hidden_size: int, prev_state: Tensor
        ) -> Tensor:
            batch_size = input_data.size(0)
            spatial_size_0 = input_data.size(2)
            spatial_size_1 = input_data.size(3)
            # generate empty prev_state, if None is provided
            state_size = (2, batch_size, hidden_size, spatial_size_0, spatial_size_1)
            state = torch.zeros(state_size, device=input_data.device)
            if prev_state.size(0) < 2:
                state = state * 3
                if prev_state.size(0) == 0:
                    state[:] = (
                        torch.ones(
                            batch_size, hidden_size, spatial_size_0, spatial_size_1
                        )
                        * 3
                    )
                else:
                    state = state + 2

            return state

        class Example(torch.nn.Module):
            def __init__(self, hidden_size):
                super().__init__()
                self.hidden_size = hidden_size

            def forward(self, input_data, prev_state):
                prev_state = check_init(input_data, self.hidden_size, prev_state)
                return prev_state

        model = Example(4)
        random_data = torch.rand((1, 5, 4, 4))
        empty_tensor = torch.tensor([], dtype=torch.float).view(0, 0, 0, 0, 0)
        self.run_test(
            model,
            (random_data, empty_tensor),
            input_names=["random_data", "empty_tensor"],
            dynamic_axes={"random_data": [0, 1, 2, 3], "empty_tensor": [0, 1, 2, 3, 4]},
        )
        self.run_test(model, (random_data, empty_tensor), remained_onnx_input_idx=[])

    @skipIfUnsupportedMinOpsetVersion(11)
    def test_index_put_if_4(self):
        @torch.jit.script
        def check_init(
            input_data: Tensor, hidden_size: int, prev_state: Tensor
        ) -> Tensor:
            batch_size = input_data.size(0)
            spatial_size_0 = input_data.size(2)
            spatial_size_1 = input_data.size(3)
            # generate empty prev_state, if None is provided
            state_size = (2, batch_size, hidden_size, spatial_size_0, spatial_size_1)
            state = torch.zeros(state_size, device=input_data.device)
            if prev_state.size(0) == 0:
                state = state + 3
                state[:] = (
                    torch.ones(batch_size, hidden_size, spatial_size_0, spatial_size_1)
                    * 3
                )
                state = state + 3
                state[:] = (
                    torch.ones(batch_size, hidden_size, spatial_size_0, spatial_size_1)
                    * 4
                )
            else:
                state = state + 2
            return state

        class Example(torch.nn.Module):
            def __init__(self, hidden_size):
                super().__init__()
                self.hidden_size = hidden_size

            def forward(self, input_data, prev_state):
                prev_state = check_init(input_data, self.hidden_size, prev_state)
                return prev_state

        model = Example(4)
        random_data = torch.rand((1, 5, 4, 4))
        empty_tensor = torch.tensor([], dtype=torch.float).view(0, 0, 0, 0, 0)
        self.run_test(
            model,
            (random_data, empty_tensor),
            input_names=["random_data", "empty_tensor"],
            dynamic_axes={"random_data": [0, 1, 2, 3], "empty_tensor": [0, 1, 2, 3, 4]},
        )
        self.run_test(model, (random_data, empty_tensor), remained_onnx_input_idx=[])

    @skipIfUnsupportedMinOpsetVersion(11)
    def test_index_put_if_5(self):
        @torch.jit.script
        def check_init(
            input_data: Tensor, hidden_size: int, prev_state: Tensor
        ) -> Tuple[Tensor, Tensor]:
            batch_size = input_data.size(0)
            spatial_size_0 = input_data.size(2)
            spatial_size_1 = input_data.size(3)
            # generate empty prev_state, if None is provided
            state_size = (2, batch_size, hidden_size, spatial_size_0, spatial_size_1)
            state = torch.zeros(state_size, device=input_data.device)
            state_ref = state
            if prev_state.size(0) == 0:
                state[:] = (
                    torch.ones(batch_size, hidden_size, spatial_size_0, spatial_size_1)
                    * 3
                )
                state = state + 3
                state[:] = (
                    torch.ones(batch_size, hidden_size, spatial_size_0, spatial_size_1)
                    * 4
                )
            else:
                state = state + 2
            return state, state_ref

        class Example(torch.nn.Module):
            def __init__(self, hidden_size):
                super().__init__()
                self.hidden_size = hidden_size

            def forward(self, input_data, prev_state):
                prev_state, state_ref = check_init(
                    input_data, self.hidden_size, prev_state
                )
                return prev_state, state_ref

        model = Example(4)
        random_data = torch.rand((1, 5, 4, 4))
        empty_tensor = torch.tensor([], dtype=torch.float).view(0, 0, 0, 0, 0)
        self.run_test(
            model,
            (random_data, empty_tensor),
            input_names=["random_data", "empty_tensor"],
            dynamic_axes={"random_data": [0, 1, 2, 3], "empty_tensor": [0, 1, 2, 3, 4]},
        )
        self.run_test(model, (random_data, empty_tensor), remained_onnx_input_idx=[])

    @skipIfUnsupportedMinOpsetVersion(11)
    def test_list_append_in_block(self):
        class ListModel(torch.nn.Module):
            def forward(self, x, y):
                res = []
                for i in range(x.size(0)):
                    res.append(torch.matmul(x[i], y))
                return res

        model = torch.jit.script(ListModel())
        x = torch.randn(16, 3, 4)
        y = torch.randn(4, 5)
        self.run_test(model, (x, y))

    @skipIfUnsupportedMinOpsetVersion(13)
    def test_list_append_in_nested_block(self):
        class ListModel(torch.nn.Module):
            def forward(self, x, y):
                res = []
                for i in range(x.size(0)):
                    for j in range(x.size(1)):
                        res.append(torch.matmul(x[i][j], y))
                return res

        model = torch.jit.script(ListModel())
        x = torch.randn(4, 4, 3, 4)
        y = torch.randn(4, 5)
        self.run_test(model, (x, y))

    @skipIfUnsupportedMinOpsetVersion(13)
    def test_list_pop_in_block(self):
        class ListModel(torch.nn.Module):
            def forward(self, x, y):
                res = []
                elem = torch.matmul(x[0], y)
                for i in range(x.size(0)):
                    res.append(torch.matmul(x[i], y))
                for i in range(x.size(0)):
                    elem = res.pop()
                for i in range(x.size(0)):
                    res.append(torch.matmul(x[i], y))
                    elem = res.pop()
                return res.append(elem)

        model = torch.jit.script(ListModel())
        x = torch.randn(16, 3, 4)
        y = torch.randn(4, 5)
        self.run_test(model, (x, y))

    @skipIfUnsupportedMinOpsetVersion(13)
    def test_list_del_in_block(self):
        class ListModel(torch.nn.Module):
            def forward(self, x, y):
                res = []
                elem = torch.matmul(x[0], y)
                for i in range(x.size(0)):
                    res.append(torch.matmul(x[i], y))
                for i in range(x.size(0)):
                    del res[0]
                for i in range(x.size(0)):
                    res.append(torch.matmul(x[i], y))
                    del res[0]
                return res.append(elem)

        model = torch.jit.script(ListModel())
        x = torch.randn(16, 3, 4)
        y = torch.randn(4, 5)
        self.run_test(model, (x, y))

    @skipIfUnsupportedMinOpsetVersion(11)
    def test_list_unpack(self):
        class ListModel(torch.nn.Module):
            def forward(self, x, y):
                res = []
                elem = torch.matmul(x[0], y)
                for i in range(x.size(0)):
                    res.append(torch.matmul(x[i], y))
                a, b, c = res
                return a, b

        model = torch.jit.script(ListModel())
        x = torch.randn(3, 3, 4)
        y = torch.randn(4, 5)
        self.run_test(model, (x, y))

    @skipIfUnsupportedMinOpsetVersion(11)
    def test_index_put_inplace_ops(self):
        @torch.jit.script
        def check_init(input_data: Tensor, hidden_size: int) -> Tensor:
            batch_size = input_data.size(0)
            spatial_size_0 = input_data.size(2)
            spatial_size_1 = input_data.size(3)
            # generate empty prev_state, if None is provided
            state_size = (2, batch_size, hidden_size, spatial_size_0, spatial_size_1)
            state = torch.zeros(state_size, device=input_data.device)
            if input_data.size(0) == 1:
                state[1] += (
                    torch.ones(batch_size, hidden_size, spatial_size_0, spatial_size_1)
                    * 2
                )
                state[1] /= (
                    torch.ones(batch_size, hidden_size, spatial_size_0, spatial_size_1)
                    * 3
                )
            for i in range(input_data.size(0)):
                state[1] += torch.ones(
                    batch_size, hidden_size, spatial_size_0, spatial_size_1
                )
                state[1] /= (
                    torch.ones(batch_size, hidden_size, spatial_size_0, spatial_size_1)
                    * i
                )
            return state

        class Example(torch.nn.Module):
            def __init__(self, hidden_size):
                super().__init__()
                self.hidden_size = hidden_size

            def forward(self, input_data):
                state = check_init(input_data, self.hidden_size)
                return state

        model = Example(10)
        random_data = torch.rand((1, 5, 30, 30))
        self.run_test(
            model,
            (random_data),
            input_names=["random_data"],
            dynamic_axes={"random_data": [0, 1, 2, 3]},
        )
        self.run_test(model, (random_data), remained_onnx_input_idx=[])

    @skipIfUnsupportedMinOpsetVersion(11)
    def test_input_mask_model(self):
        class InputMaskModel(torch.nn.Module):
            def __init__(self, output_size):
                super().__init__()
                self.bias = torch.nn.Parameter(
                    torch.empty(output_size, dtype=torch.float)
                )
                with torch.no_grad():
                    self.bias.zero_()

            def forward(self, model_input, y):
                input_mask = (model_input <= 0) | (model_input > 25)
                y[input_mask, :] = 0.0
                output = y + self.bias
                return output

        output_size = 4
        m = InputMaskModel(output_size)
        x = torch.tensor([0, 4, 24, 25], dtype=torch.int64)
        y = torch.tensor(
            [
                [0.1, 0.2, 0.3, 0.4],
                [0.1, 0.2, 0.3, 0.4],
                [0.1, 0.2, 0.3, 0.4],
                [0.1, 0.2, 0.3, 0.4],
            ],
            dtype=torch.float,
        )
        self.run_test(m, (x, y))

        class InputMaskModel(torch.nn.Module):
            def __init__(self, output_size):
                super().__init__()

            def forward(self, model_input_1, model_input_2, y):
                input_mask_1 = (model_input_1 <= 0) | (model_input_1 > 25)
                input_mask_2 = (model_input_2 < 1) | (model_input_2 >= 12)
                y[input_mask_1, input_mask_2] = 0.0
                return y

        output_size = 4
        m = InputMaskModel(output_size)
        x1 = torch.tensor([0, 4, 24, 25], dtype=torch.int64)
        x2 = torch.tensor([0, 3, 12, 15], dtype=torch.int64)
        y = torch.tensor(
            [
                [0.1, 0.2, 0.3, 0.4],
                [0.1, 0.2, 0.3, 0.4],
                [0.1, 0.2, 0.3, 0.4],
                [0.1, 0.2, 0.3, 0.4],
            ],
            dtype=torch.float,
        )
        self.run_test(m, (x1, x2, y))

    @skipScriptTest()
    def test_unsafe_chunk(self):
        class ChunkModel(torch.nn.Module):
            def forward(self, x):
                return torch.unsafe_chunk(x, 3, dim=1)

        model = ChunkModel()
        model.eval()
        x = torch.randn(1, 18)
        self.run_test(model, x, input_names=["x"])

    def test_symbolic_shape_inference(self):
        # ConstantOfShape is tested in test_embedding_bag
        # Tile is tested in test_repeat
        # test Shape, Reshape, Transpose, Gather
        class ShapeModel(torch.nn.Module):
            def forward(self, x, y):
                shape = x.size()[:3] + (-1,)  # shape [4], ("batch", 3, 4, -1)
                y = y.reshape(shape)  # batch, 3, 4, 10/batch
                return y.transpose(1, 2)

        model = ShapeModel()
        model.eval()
        x = torch.ones(2, 3, 4, 5)
        y = torch.ones(3, 4, 5, 2)
        self.run_test(
            model,
            (x, y),
            input_names=["x", "y"],
            dynamic_axes={"x": [0, 1, 2, 3], "y": [0, 1, 2, 3]},
        )
        self.run_test(model, (x, y), remained_onnx_input_idx=[1])

        class ViewModel(torch.nn.Module):
            def forward(self, x):
                return x.view(-1)

        model = ViewModel()
        model.eval()
        x = torch.tensor(2.0)
        self.run_test(model, (x,))

        # test prim::ListConstruct for Reshape input 1
        class ViewModel_2(torch.nn.Module):
            def forward(self, x):
                N, C, H, W = x.shape[0], x.shape[2], x.shape[3], x.shape[4]
                x1 = x.view(N, -1, C, H, W)
                x2 = x1.permute(0, 3, 4, 1, 2)
                return x2.reshape(N, -1, C)

        model = ViewModel_2()
        model.eval()
        x = torch.ones(2, 3, 4, 5, 6)
        self.run_test(model, x)

    @skipIfUnsupportedMinOpsetVersion(9)
    def test_symbolic_shape_inference_arange(self):
        # test Range
        class ArangeModel(torch.nn.Module):
            def forward(self, signal):
                frame_step = 2
                outer_dimensions = signal.size()[:-2]
                frames, frame_length = signal.size()[-2:]

                subframe_length = signal.size()[0]
                subframe_step = frame_step // subframe_length
                subframes_per_frame = frame_length // subframe_length
                output_size = frame_step * (frames - 1) + frame_length
                output_subframes = output_size // subframe_length

                frame = torch.arange(0, output_subframes)
                return frame

        model = ArangeModel()
        model.eval()
        M, C, K, N = 1, 2, 3, 4
        x = torch.randint(5, (M, C, K, N))
        y = torch.randint(5, (M, C + 1, K + 1, N + 1))
        self.run_test(model, x, input_names=["x"], dynamic_axes={"x": [0, 1, 2, 3]})
        self.run_test(model, x, remained_onnx_input_idx=[])
        self.run_test(
            model,
            x,
            input_names=["x"],
            dynamic_axes={"x": [0, 1, 2, 3]},
            additional_test_inputs=[(x,), (y,)],
        )

    @skipIfUnsupportedMinOpsetVersion(11)
    def test_symbolic_shape_inference_box(self):
        # test NonZero
        class BoxModel(torch.nn.Module):
            def forward(self, boxes):
                min_size = 1e-2
                ws, hs = boxes[:, 2] - boxes[:, 0], boxes[:, 3] - boxes[:, 1]
                keep = (ws >= min_size) & (hs >= min_size)
                keep = torch.where(keep)[0]
                return keep

        model = BoxModel()
        model.eval()
        x = torch.ones(2, 4)
        y = torch.ones(3, 5)
        self.run_test(model, x)
        self.run_test(
            model,
            x,
            input_names=["x"],
            dynamic_axes={"x": [0, 1]},
            additional_test_inputs=[(x,), (y,)],
        )

    @skipIfUnsupportedMinOpsetVersion(11)
    def test_symbolic_shape_inference_box_if(self):
        # test If
        class BoxIfModel(torch.nn.Module):
            def forward(self, boxes, scores):
                score_thresh = 0.0
                inds = torch.where(scores > score_thresh)[0]
                boxes_1 = boxes[inds]
                if boxes_1.numel() > 3:
                    return boxes_1
                else:
                    return boxes_1 * 2

        model = BoxIfModel()
        model.eval()
        boxes = torch.ones(2, 4)
        scores = torch.ones(1, 4)
        self.run_test(model, (boxes, scores))

    @skipIfUnsupportedMinOpsetVersion(11)
    @skipDtypeChecking
    def test_symbolic_shape_inference_arange_2(self):
        # test Range
        class ArangeModel(torch.nn.Module):
            def forward(self, start):
                return torch.arange(start.size(0), 8.5, 1.5, dtype=torch.int64)

        x = torch.randn(2, 3, 4)
        self.run_test(
            ArangeModel(), (x,), input_names=["x"], dynamic_axes={"x": [0, 1, 2]}
        )
        self.run_test(ArangeModel(), (x,), remained_onnx_input_idx=[])

        class ArangeModel2(torch.nn.Module):
            def forward(self, start):
                return torch.arange(start.size(0), 8.5, 1.5, dtype=torch.double)

        x = torch.randn(2, 3, 4)
        self.run_test(
            ArangeModel2(), (x,), input_names=["x"], dynamic_axes={"x": [0, 1, 2]}
        )
        self.run_test(ArangeModel2(), (x,), remained_onnx_input_idx=[])

    @skipIfUnsupportedMinOpsetVersion(9)
    def test_symbolic_shape_inference_nonzero(self):
        class OneLikeModel(torch.nn.Module):
            def forward(self, x):
                ones = torch.ones_like(
                    x,
                    dtype=torch.float,
                    layout=torch.strided,
                    device=torch.device("cpu"),
                )
                return torch.nonzero(ones)

        x = torch.randn(2)
        self.run_test(OneLikeModel(), x, input_names=["x"], dynamic_axes={"x": [0]})
        self.run_test(OneLikeModel(), x, remained_onnx_input_idx=[])
        x = torch.randn(2, 3, 4)
        self.run_test(
            OneLikeModel(), x, input_names=["x"], dynamic_axes={"x": [0, 1, 2]}
        )
        self.run_test(OneLikeModel(), x, remained_onnx_input_idx=[])

        class ZeroLikeModel(torch.nn.Module):
            def forward(self, x):
                zeros = torch.zeros_like(
                    x,
                    dtype=torch.float,
                    layout=torch.strided,
                    device=torch.device("cpu"),
                )
                return torch.nonzero(zeros)

        x = torch.randn(2)
        self.run_test(ZeroLikeModel(), x, input_names=["x"], dynamic_axes={"x": [0]})
        self.run_test(ZeroLikeModel(), x, remained_onnx_input_idx=[])
        x = torch.randn(2, 3, 4)
        self.run_test(
            ZeroLikeModel(), x, input_names=["x"], dynamic_axes={"x": [0, 1, 2]}
        )
        self.run_test(ZeroLikeModel(), x, remained_onnx_input_idx=[])

    @skipIfUnsupportedMinOpsetVersion(9)
    def test_symbolic_shape_inference_expand_1(self):
        class ExpandModel(torch.nn.Module):
            def forward(self, x):
                return x.expand(4, 6, 2)

        x = torch.randn(6, 1, requires_grad=True)
        self.run_test(ExpandModel(), (x,))

    @skipIfUnsupportedMinOpsetVersion(9)
    def test_symbolic_shape_inference_expand_2(self):
        class M(torch.nn.Module):
            def forward(self, x):
                input_shape = x.size()
                batch_size, seq_length = input_shape
                seq_ids = torch.arange(seq_length)
                causal_mask = (
                    seq_ids[None, None, :].repeat(batch_size, seq_length, 1)
                    <= seq_ids[None, :, None]
                )
                return causal_mask.transpose(0, 1)

        x = torch.randn(3, 16)
        self.run_test(M(), (x,), input_names=["x"], dynamic_axes={"x": [0, 1]})
        self.run_test(M(), (x,), remained_onnx_input_idx=[])

    @skipIfUnsupportedMinOpsetVersion(10)
    def test_symbolic_shape_inference_slice(self):
        class M(torch.nn.Module):
            def forward(self, x, position_bias):
                input_shape = x.size()
                batch_size, seq_length = input_shape
                position_bias = position_bias[:, :, -seq_length:, :]
                return position_bias.transpose(0, 1)

        x = torch.randn(3, 16)
        position_bias = torch.randn(1, 3, 20, 8)
        self.run_test(
            M(),
            (x, position_bias),
            input_names=["x", "position_bias"],
            dynamic_axes={"x": [0, 1], "position_bias": [0, 1, 2, 3]},
        )
        self.run_test(M(), (x, position_bias), remained_onnx_input_idx=[1])

    def test_symbolic_shape_inference_slice_2(self):
        class M(torch.nn.Module):
            def forward(self, position_bias):
                position_bias = position_bias[:, :, -2:, :]
                return position_bias.transpose(0, 1)

        position_bias = torch.randn(1, 3, 20, 8)
        self.run_test(M(), (position_bias,))

    @skipIfUnsupportedMinOpsetVersion(9)
    @skipScriptTest()
    def test_symbolic_shape_inference_time(self):
        input = torch.randn(RNN_SEQUENCE_LENGTH, BATCH_SIZE, RNN_INPUT_SIZE)
        h0 = torch.randn(1, BATCH_SIZE, RNN_HIDDEN_SIZE)
        c0 = torch.randn(1, BATCH_SIZE, RNN_HIDDEN_SIZE)
        model_lstm = torch.nn.LSTM(
            RNN_INPUT_SIZE, RNN_HIDDEN_SIZE, 1, bidirectional=False
        )
        self.run_test(
            model_lstm,
            (input, (h0, c0)),
            input_names=["x", "y"],
            dynamic_axes={"x": [0, 1]},
        )
        model_gru = torch.nn.GRU(
            RNN_INPUT_SIZE, RNN_HIDDEN_SIZE, 1, bidirectional=False, bias=False
        )
        self.run_test(
            model_gru, (input, h0), input_names=["x", "y"], dynamic_axes={"x": [0, 1]}
        )
        model_rnn = torch.nn.RNN(
            RNN_INPUT_SIZE, RNN_HIDDEN_SIZE, 1, bidirectional=False, bias=False
        )
        self.run_test(
            model_rnn, (input, h0), input_names=["x", "y"], dynamic_axes={"x": [0, 1]}
        )

    def test_symbolic_shape_inference_dynamic_axes(self):
        class M(torch.nn.Module):
            def forward(self, input_ids):
                input_shape = input_ids.size()
                input_ids = input_ids.view(-1, input_shape[-1])
                return input_ids.transpose(0, 1)

        x = torch.randn(3, 16)
        self.run_test(
            M(),
            (x,),
            input_names=["input_ids"],
            dynamic_axes={"input_ids": {0: "batch", 1: "sequence"}},
        )

    @skipIfUnsupportedMinOpsetVersion(9)
    def test_hann_window_periodic(self):
        class HannWindowModule_Periodic(torch.nn.Module):
            def __init__(self):
                super().__init__()
                self.window_length = 0

            def forward(self, x, window_length: int):
                self.window_length = window_length
                return torch.add(
                    x,
                    torch.hann_window(
                        self.window_length, periodic=True, dtype=torch.float
                    ),
                )

        win_length = 100
        x = torch.randn(win_length)

        module = HannWindowModule_Periodic()
        self.run_test(module, (x, win_length))

    @skipIfUnsupportedMinOpsetVersion(9)
    def test_hann_window_not_periodic(self):
        class HannWindowModule_NotPeriodic(torch.nn.Module):
            def __init__(self):
                super().__init__()
                self.window_length = 0

            def forward(self, x, window_length: int):
                self.window_length = window_length
                return torch.add(
                    x,
                    torch.hann_window(
                        self.window_length, periodic=False, dtype=torch.float
                    ),
                )

        win_length = 100
        x = torch.randn(win_length)

        module = HannWindowModule_NotPeriodic()
        self.run_test(module, (x, win_length))

    @skipIfUnsupportedMinOpsetVersion(9)
    @skipScriptTest()
    def test_hann_window_default_values(self):
        class HannWindowModule(torch.nn.Module):
            def __init__(self):
                super().__init__()
                self.window_length = 0

            def forward(self, x, window_length: int):
                import torch.nn.functional as F

                self.window_length = window_length
                return torch.add(x, F.relu(torch.hann_window(self.window_length)))

        win_length = 100
        x = torch.randn(win_length, dtype=torch.float)
        module = HannWindowModule()

        output = module(x, win_length)
        self.run_test(module, (x, win_length))

    @skipIfUnsupportedMinOpsetVersion(12)
    def test_tensordot_dim_count(self):
        class M(torch.nn.Module):
            def forward(self, x, y):
                output = torch.tensordot(x, y, 2)
                return output

        x = torch.randint(6, (7, 5, 3, 4))
        y = torch.randint(6, (3, 4, 9, 2))

        self.run_test(M(), (x, y))

    @skipIfUnsupportedMinOpsetVersion(12)
    def test_tensordot_dim_list(self):
        class M(torch.nn.Module):
            def forward(self, x, y):
                output = torch.tensordot(x, y, ([1, -2, -1], [1, 0, 3]))
                return output

        x = torch.randint(6, (7, 4, 3, 5, 2))
        y = torch.randint(6, (5, 4, 4, 2, 6))

        self.run_test(M(), (x, y))

    @skipIfUnsupportedMinOpsetVersion(12)
    def test_tensordot_dynamic_dim(self):
        class M(torch.nn.Module):
            def forward(self, x, y):
                output = torch.tensordot(x, y, 2)
                return output

        x = torch.randint(6, (7, 5, 3, 4))
        y = torch.randint(6, (3, 4, 9, 2))

        new_x = torch.randint(6, (8, 6, 2, 5))
        new_y = torch.randint(6, (2, 5, 3, 4))

        self.run_test(
            M(),
            (x, y),
            additional_test_inputs=[(new_x, new_y)],
            input_names=["input_x", "input_y"],
            dynamic_axes={"input_x": [0, 1, 2, 3], "input_y": [0, 1, 2, 3]},
        )

    @skipIfUnsupportedMinOpsetVersion(9)
    def test_to_device(self):
        class M_ToDevice(torch.nn.Module):
            def forward(self, x, y):
                return x.to(y.device), y

        class M_ToDeviceDtype(torch.nn.Module):
            def forward(self, x, y):
                return x.to(y.device, dtype=torch.long), y

        x = torch.randn(6)
        y = torch.randn(6)

        self.run_test(M_ToDevice(), (x, y))
        self.run_test(M_ToDeviceDtype(), (x, y))

    @skipIfUnsupportedMinOpsetVersion(9)
    @skipScriptTest()
    def test_fill(self):
        class FillModule(torch.nn.Module):
            def forward(self, x, filled_value: int):
                return x.fill_(filled_value)

        x = torch.randn((4, 5, 6))
        filled_value = 7
        self.run_test(FillModule(), (x, filled_value))

        class FillScalarModule(torch.nn.Module):
            def forward(self, x):
                res = x + 2
                res.fill_(2.5)
                return res, x

        x = torch.ones(2, 3, 4, dtype=torch.long)
        self.run_test(FillScalarModule(), x)

    @skipIfUnsupportedMinOpsetVersion(9)
    def test_index_add_normal(self):
        class M(torch.nn.Module):
            def __init__(self, dim, index, updates):
                super().__init__()
                self.dim = dim
                self.index = index
                self.updates = updates

            def forward(self, x):
                x.index_add_(self.dim, self.index, self.updates)
                return x

        x = torch.ones(5, 4, 3)
        updates = torch.tensor([[1], [4], [7], [3], [2]], dtype=torch.float)
        index = torch.tensor([0, 2, 3, 1, 4])
        self.run_test(M(0, index, updates), (x,))

        updates = torch.tensor(
            [[[1, 5, 7], [2, 4, 5], [5, 5, 6], [2, 3, 4]]], dtype=torch.float
        )
        index = torch.tensor([0, 2, 3, 1])
        self.run_test(M(1, index, updates), (x,))

        updates = torch.tensor(
            [[[1, 2, 3], [4, 5, 6], [7, 8, 9], [2, 3, 4]]], dtype=torch.float
        )
        index = torch.tensor([0, 2, 1])
        self.run_test(M(2, index, updates), (x,))

    @skipIfUnsupportedMinOpsetVersion(9)
    def test_index_add_dim_size_differ(self):
        class M(torch.nn.Module):
            def __init__(self, dim, index, updates):
                super().__init__()
                self.dim = dim
                self.index = index
                self.updates = updates

            def forward(self, x):
                x.index_add_(self.dim, self.index, self.updates)
                return x

        x = torch.ones(5, 4, 3)
        updates = torch.tensor([[[1, 5, 7], [2, 4, 5], [5, 5, 6]]], dtype=torch.float)
        index = torch.tensor([0, 2, 1])
        self.run_test(M(1, index, updates), (x,))

    @skipIfUnsupportedMinOpsetVersion(9)
    def test_index_add_in_loop(self):
        class M(torch.nn.Module):
            def __init__(self, dim, index, updates, loop_count):
                super().__init__()
                self.dim = dim
                self.index = index
                self.updates = updates
                self.loop_count = loop_count

            def forward(self, x):
                for i in range(self.loop_count):
                    x.index_add_(self.dim, self.index, self.updates)
                return x

        x = torch.ones(5, 4, 3)
        updates = torch.tensor(
            [[[1, 5, 7], [2, 4, 5], [5, 5, 6], [2, 3, 4]]], dtype=torch.float
        )
        index = torch.tensor([0, 2, 3, 1])
        loop_count = torch.randint(20, (1,))[0].item()
        self.run_test(M(1, index, updates, loop_count), (x,))

    @skipIfUnsupportedMinOpsetVersion(9)
    def test_index_add_if(self):
        class M(torch.nn.Module):
            def __init__(self, dim, updates, index_true, index_false):
                super().__init__()
                self.dim = dim
                self.updates = updates
                self.index_true = index_true
                self.index_false = index_false

            def forward(self, x, cond):
                if cond:
                    x.index_add_(self.dim, self.index_true, self.updates)
                else:
                    x.index_add_(self.dim, self.index_false, self.updates)
                return x

        x = torch.ones(5, 4, 3)
        updates = torch.tensor(
            [[[1, 5, 7], [2, 4, 5], [5, 5, 6], [2, 3, 4]]], dtype=torch.float
        )
        index_true = torch.tensor([0, 2, 3, 1])
        index_false = torch.tensor([1, 0, 2, 3])
        cond = torch.tensor(1, dtype=torch.bool)
        self.run_test(
            torch.jit.script(M(1, updates, index_true, index_false)), (x, cond)
        )

    @skipIfUnsupportedMinOpsetVersion(9)
    def test_index_add_dynamic_axes(self):
        class M(torch.nn.Module):
            def __init__(self, dim, index, updates):
                super().__init__()
                self.dim = dim
                self.index = index
                self.updates = updates

            def forward(self, x):
                x.index_add_(self.dim, self.index, self.updates)
                return x

        x = torch.ones(5, 4, 3)
        y = torch.ones(7, 8, 3)
        updates = torch.tensor(
            [[[1, 5, 7], [2, 4, 5], [5, 5, 6], [2, 3, 4]]], dtype=torch.float
        )
        index = torch.tensor([0, 2, 3, 1])

        self.run_test(
            M(1, index, updates),
            (x,),
            additional_test_inputs=[y],
            input_names=["input_1"],
            dynamic_axes={"input_1": [0, 1]},
        )

    def test_roll(self):
        class M(torch.nn.Module):
            def __init__(self, shifts, dims):
                super().__init__()
                self.shifts = shifts
                self.dims = dims

            def forward(self, x):
                return torch.roll(x, self.shifts, self.dims)

        x = torch.randn(2, 3, 4)
        self.run_test(M([1, 1], [1, 0]), (x,))
        self.run_test(M([0, 1, 2], [1, 0, 2]), (x,))
        self.run_test(M(2, 1), (x,))
        self.run_test(M([-1, 3], [-2, -1]), (x,))

    def test_sum(self):
        class M(torch.nn.Module):
            def forward(self, x):
                return torch.sum(x)

        x = torch.ones(12, 3)
        self.run_test(M(), (x,), input_names=["x"], dynamic_axes={"x": [0]})

    @skipShapeChecking
    def test_sum_empty_tensor(self):
        class M(torch.nn.Module):
            def forward(self, x):
                return x[0:0].sum(), x.sum()

        x = torch.ones(12)
        self.run_test(M(), (x,))

        x = torch.ones(2, 0, 3)
        self.run_test(M(), (x,))

        x = torch.ones(0)
        self.run_test(M(), (x,))

    @skipIfUnsupportedMinOpsetVersion(11)
    def test_broad_cast_tensors(self):
        class M(torch.nn.Module):
            def forward(self, x, y):
                m = torch.broadcast_tensors(x, y)
                return m

        x = torch.randint(5, (1,))
        y = torch.randint(5, (5,))

        self.run_test(M(), (x, y))

        x = torch.randint(5, (4, 2, 1, 4))
        y = torch.randint(5, (2, 3, 1))

        self.run_test(M(), (x, y))

        x = torch.randn(2, 1, 4)
        y = torch.randn(5, 2, 3, 1)

        self.run_test(M(), (x, y))

    @skipScriptTest()
    @skipIfUnsupportedMinOpsetVersion(11)
    def test_dist_normal(self):
        class M(torch.nn.Module):
            def forward(self, x, y):
                return torch.distributions.Normal(x, y).sample().size(0), x, y

        self.run_test(M(), (torch.tensor([0.0]), torch.tensor([[1.0], [2.0]])))
        self.run_test(M(), (torch.tensor([0.0]), torch.tensor([1.0])))

        self.run_test(
            M(),
            (
                torch.tensor([[[0.0], [10.0]], [[2.0], [8.0]], [[2.0], [8.0]]]),
                torch.tensor([[1.0], [3.0]]),
            ),
        )

    @skipScriptTest()
    @skipIfUnsupportedMinOpsetVersion(11)
    def test_dist_normal_correctness(self):
        class M(torch.nn.Module):
            def forward(self, x, y):
                return torch.distributions.Normal(x, y).sample([20000])

        expected_mean = 5.0
        expected_std = 10.0

        model_export = M()
        dummy_input = (torch.tensor([expected_mean]), torch.tensor([expected_std]))
        model_onnx = io.BytesIO()
        torch.onnx.export(
            model_export, dummy_input, model_onnx, opset_version=self.opset_version
        )
        ort_sess = verification._ort_session(model_onnx)
        ort_out = verification._run_ort(ort_sess, inputs=dummy_input)

        actual_std = np.std(ort_out)
        actual_mean = np.mean(ort_out)

        assert (
            abs(abs(actual_mean) - expected_mean) <= expected_mean * 0.1
        ), "the gap of mean between ort outputs and expected one is unacceptable."
        assert (
            abs(abs(actual_std) - expected_std) <= expected_std * 0.1
        ), "the gap of variance between ort outputs and expected one is unacceptable."

    @skipScriptTest()
    @skipIfUnsupportedMinOpsetVersion(11)
    def test_dist_uniform(self):
        class M(torch.nn.Module):
            def forward(self, x, y):
                return torch.distributions.Uniform(x, y).sample().size(0), x, y

        self.run_test(M(), (torch.tensor([0.0]), torch.tensor([10.0])))
        self.run_test(M(), (torch.tensor([[0.0], [6.0]]), torch.tensor([[1.0], [7.0]])))
        self.run_test(
            M(), (torch.tensor([1.0]), torch.tensor([[10.0], [7.0], [9.0], [20.0]]))
        )

    @skipScriptTest()
    @skipIfUnsupportedMinOpsetVersion(11)
    def test_dist_uniform_correctness(self):
        class M(torch.nn.Module):
            def forward(self, x, y):
                return torch.distributions.Uniform(x, y).sample([10000])

        expected_min = 5.0
        expected_max = 10.0
        expected_mean = (expected_min + expected_max) / 2

        model_export = M()
        dummy_input = (torch.tensor([expected_min]), torch.tensor([expected_max]))
        model_onnx = io.BytesIO()
        torch.onnx.export(
            model_export, dummy_input, model_onnx, opset_version=self.opset_version
        )
        ort_sess = verification._ort_session(model_onnx)

        ort_out = verification._run_ort(ort_sess, inputs=dummy_input)
        actual_min = np.min(ort_out)
        actual_max = np.max(ort_out)
        actual_mean = np.mean(ort_out)

        assert (
            actual_min >= expected_min
        ), "the minimum value of ort outputs is out of scope."
        assert (
            actual_max <= expected_max
        ), "the maximum value of ort outputs is out of scope."
        assert (
            abs(actual_mean - expected_mean) <= expected_mean * 0.05
        ), "the mean value of ort outputs is out of scope."

    @skipIfUnsupportedMinOpsetVersion(13)
    def test_sequence_to_int(self):
        class M(torch.nn.Module):
            def forward(self, x):
                result = torch.tensor([2 for i in range(x.size()[0])], dtype=torch.int)
                return x, result

        x = torch.randn(10, 5)
        self.run_test(M(), (x,))

    @skipIfUnsupportedMinOpsetVersion(13)
    def test_sequence_to_float(self):
        class M(torch.nn.Module):
            def forward(self, x):
                result = torch.tensor(
                    [1.1 for i in range(x.size()[0])], dtype=torch.float
                )
                return x, result

        x = torch.randn(10, 5)
        self.run_test(M(), (x,))

    @skipIfUnsupportedMinOpsetVersion(13)
    def test_sequence_to_bool(self):
        class M(torch.nn.Module):
            def forward(self, x):
                result = torch.tensor(
                    [False for i in range(x.size()[0])], dtype=torch.bool
                )
                return x, result

        x = torch.randn(10, 5)
        self.run_test(M(), (x,))

    def test_tuple_output_from_if_with_raised_exception(self):
        class M(torch.nn.Module):
            def __init__(self):
                super().__init__()

            def forward(self, t: Tensor) -> Tuple[Tensor, Tensor]:
                if float(t) < 0:
                    raise Exception("Negative input")
                else:
                    return torch.zeros(5), torch.zeros(5)

        x = torch.zeros(1)
        self.run_test(torch.jit.script(M()), (x,))

    # NOTE: For quantization tests, choose scale and zero point carefully
    #       such that inputs and outputs do not always overflow/underflow.
    #       Otherwise test results could be inaccurate.
    @skipIfUnsupportedMinOpsetVersion(10)
    def test_quantized_linear(self):
        model = torch.ao.nn.quantized.Linear(4, 8)
        # Set fixed weight to avoid flaky test.
        weight = torch.quantize_per_tensor(
            torch.arange(32, dtype=torch.float).view(8, 4), 0.5, 0, torch.qint8
        )
        # Set non-zero bias.
        bias = torch.arange(8, dtype=torch.float)
        model.set_weight_bias(weight, bias)
        # Set fixed input to avoid flaky test.
        input = torch.randn(4, 4)
        input = torch.arange(16, dtype=torch.float).view(4, 4) - 8
        input_tensor = torch.quantize_per_tensor(input, 0.5, 128, torch.quint8)
        self.run_test(model, input_tensor)

    @skipIfUnsupportedMinOpsetVersion(10)
    def test_quantized_conv2d(self):
        model = torch.ao.nn.quantized.Conv2d(16, 33, 3, stride=2)
        # Manually initialize model weight and bias to random numbers.
        # By default all zeros.
        q_weight = torch.quantize_per_tensor(
            torch.randn(33, 16, 3, 3), 0.5, 0, torch.qint8
        )
        bias = torch.arange(33).to(torch.float) - 16
        model.set_weight_bias(q_weight, bias)
        input = torch.randn(3, 16, 32, 32)
        q_input = torch.quantize_per_tensor(input, 0.5, 128, torch.quint8)
        self.run_test(model, q_input)

    @skipIfUnsupportedMinOpsetVersion(10)
    def test_quantized_adaptive_avg_pool2d(self):
        model = torch.nn.AdaptiveAvgPool2d((5, 7))
        input = torch.randn(4, 3, 10, 14)
        q_input = torch.quantize_per_tensor(input, 0.2, 128, torch.quint8)
        self.run_test(model, q_input)

    @skipIfUnsupportedMinOpsetVersion(10)
    def test_quantized_conv2d_relu(self):
        model = torch.nn.intrinsic.quantized.ConvReLU2d(16, 33, 3, stride=2)
        # Manually initialize model weight and bias to random numbers.
        # By default all zeros.
        q_weight = torch.quantize_per_tensor(
            torch.randn(33, 16, 3, 3), 0.5, 0, torch.qint8
        )
        bias = torch.arange(33).to(torch.float) - 16
        model.set_weight_bias(q_weight, bias)
        input = torch.randn(3, 16, 32, 32)
        q_input = torch.quantize_per_tensor(input, 0.5, 128, torch.quint8)
        self.run_test(model, q_input)

    @common_utils.parametrize(
        "function_or_module",
        [
            common_utils.subtest(
                torch.nn.ReLU(),
                name="relu",
            ),
            common_utils.subtest(
                torch.nn.LeakyReLU(),
                name="leaky_relu",
            ),
            common_utils.subtest(
                torch.nn.quantized.LeakyReLU(2.0, 1),
                name="quantized_leaky_relu",
            ),
            common_utils.subtest(
                torch.nn.quantized.Hardswish(2.0, 1),
                name="quantized_hardswish",
            ),
            common_utils.subtest(
                torch.nn.Sigmoid(),
                name="sigmoid",
            ),
            common_utils.subtest(
                torch.nn.quantized.Sigmoid(2.0, 1),
                name="quantized_sigmoid",
            ),
            common_utils.subtest(
                torch.nn.Hardsigmoid(),
                name="hardsigmoid",
            ),
            common_utils.subtest(
                torch.nn.Tanh(),
                name="tanh",
            ),
            common_utils.subtest(
                torch.nn.Hardtanh(),
                name="hardtanh",
            ),
            common_utils.subtest(
                lambda x: torch.transpose(x, 0, 1),
                name="transpose",
            ),
            common_utils.subtest(
                lambda x: x.expand(2, 4, 2, 3),
                name="expand",
            ),
            common_utils.subtest(
                lambda x: x.view(1, 4, 6),
                name="view",
            ),
            common_utils.subtest(
                lambda x: x.select(1, 1),
                name="select",
            ),
            common_utils.subtest(
                torch.nn.quantized.LayerNorm(
                    [4, 2, 3],
                    torch.nn.Parameter(torch.ones([4, 2, 3])),
                    torch.nn.Parameter(torch.zeros([4, 2, 3])),
                    2.0,
                    1,
                ),
                name="layer_norm",
            ),
            common_utils.subtest(
                torch.nn.quantized.InstanceNorm1d(
                    2,
                    torch.nn.Parameter(torch.ones(4)),
                    torch.nn.Parameter(torch.zeros(4)),
                    2.0,
                    1,
                ),
                name="instance_norm",
            ),
            common_utils.subtest(
                torch.nn.quantized.GroupNorm(
                    2,
                    4,
                    torch.nn.Parameter(torch.zeros(4)),
                    torch.nn.Parameter(torch.zeros(4)),
                    2.0,
                    1,
                ),
                name="group_norm",
            ),
            common_utils.subtest(
                lambda x: torch.as_strided(x, (2, 2), (1, 2)),
                name="as_strided",
            ),
        ],
    )
    @skipScriptTest()
    @skipIfUnsupportedMinOpsetVersion(10)
<<<<<<< HEAD
    def test_quantized_hardswish(self):
        model = torch.ao.nn.quantized.Hardswish(1.0, 0)
        input = torch.randn(2, 6)
=======
    def test_quantized_unary_ops(self, function_or_module):
        input = torch.randn(1, 4, 2, 3)
>>>>>>> da0c9528
        q_input = torch.quantize_per_tensor(input, 0.26, 128, torch.quint8)

        class Model(torch.nn.Module):
            def __init__(self, function_or_module):
                super().__init__()
                self.function_or_module = function_or_module

            def forward(self, x):
                return self.function_or_module(x)

        self.run_test(Model(function_or_module), q_input)

    @skipIfUnsupportedMinOpsetVersion(10)
    def test_quantized_flatten(self):
        class FlattenModel(torch.nn.Module):
            def forward(self, input):
                return torch.flatten(input)

        x = torch.quantize_per_tensor(torch.randn(1, 2, 3, 4), 1, 0, torch.quint8)
        self.run_test(FlattenModel(), x)

    @unittest.skip(
        "ONNX Runtime 1.11 does not support quantized cat. Enable after ORT 1.12 is enabled in CI."
    )
    @skipIfUnsupportedMinOpsetVersion(10)
    @skipScriptTest()  # torch.jit.frontend.FrontendError: Cannot instantiate class 'QFunctional' in a script function:
    def test_quantized_cat_when_concatinating_the_same_tensor(self):
        class QuantizedSelfConcatenationModel(torch.nn.Module):
            def forward(self, x):
                return torch.nn.quantized.QFunctional().cat((x, x), dim=1)

        q_input = torch.quantize_per_tensor(torch.ones(2, 3), 0.26, 128, torch.quint8)
        self.run_test(QuantizedSelfConcatenationModel(), q_input)

    @common_utils.parametrize(
        "x, y",
        [
            common_utils.subtest(
                [
                    torch.quantize_per_tensor(
                        torch.ones(2, 3), 0.26, 128, torch.quint8
                    ),
                    torch.quantize_per_tensor(
                        torch.zeros(1, 3), 0.26, 128, torch.quint8
                    ),
                ],
                name="different_shape",
            ),
            common_utils.subtest(
                [
                    torch.quantize_per_tensor(
                        torch.ones(2, 3), 0.26, 128, torch.quint8
                    ),
                    torch.quantize_per_tensor(torch.ones(2, 3), 42, 1, torch.quint8),
                ],
                name="different_scale",
            ),
            common_utils.subtest(
                [
                    torch.quantize_per_tensor(
                        torch.ones(2, 3), 0.26, 128, torch.quint8
                    ),
                    torch.quantize_per_tensor(torch.ones(2, 3), 0.26, 63, torch.quint8),
                ],
                name="different_zero_point",
            ),
            common_utils.subtest(
                [
                    torch.quantize_per_tensor(
                        torch.ones(2, 3), 0.26, 128, torch.quint8
                    ),
                    torch.quantize_per_tensor(torch.ones(2, 3), 0.1, 63, torch.quint8),
                ],
                name="different_zero_point_and_scale",
            ),
        ],
    )
    @unittest.skip(
        "ONNX Runtime 1.11 does not support quantized cat. Enable after ORT 1.12 is enabled in CI."
    )
    @skipIfUnsupportedMinOpsetVersion(10)
    @skipScriptTest()  # torch.jit.frontend.FrontendError: Cannot instantiate class 'QFunctional' in a script function:
    def test_quantized_cat(self, x: torch.Tensor, y: torch.Tensor):
        class QuantizedConcatenationModel(torch.nn.Module):
            def forward(self, x, y):
                return torch.nn.quantized.QFunctional().cat((x, y), dim=0)

        self.run_test(QuantizedConcatenationModel(), (x, y))

    @skipIfUnsupportedMinOpsetVersion(10)
    # torch.jit.frontend.FrontendError:
    # Cannot instantiate class 'QFunctional' in a script function
    @skipScriptTest()
    def test_quantized_arithmetic_qfunctional(self):
        x = torch.quantize_per_tensor(torch.randn(3, 4), 0.2, 128, torch.quint8)
        y = torch.quantize_per_tensor(torch.randn(3, 4), 0.2, 128, torch.quint8)

        class ArithmeticModel(torch.nn.Module):
            def forward(self, x, y):
                o = torch.ao.nn.quantized.QFunctional().add(x, y)
                o = torch.ao.nn.quantized.QFunctional().mul(o, x)
                return o

        self.run_test(ArithmeticModel(), (x, y))

    @skipIfUnsupportedMinOpsetVersion(10)
    def test_quantized_arithmetic(self):
        x = torch.quantize_per_tensor(torch.randn(3, 4), 0.2, 128, torch.quint8)
        y = torch.quantize_per_tensor(torch.randn(3, 4), 0.2, 128, torch.quint8)

        class ArithmeticModel2(torch.nn.Module):
            def forward(self, x, y):
                o = torch.ops.quantized.add(x, y, 0.4, 100)
                o = torch.ops.quantized.mul(o, x, 0.4, 100)
                return o

        self.run_test(ArithmeticModel2(), (x, y))

    @skipIfUnsupportedMinOpsetVersion(10)
    def test_quantize_per_tensor(self):
        class Module(torch.nn.Module):
            def forward(self, x):
                return (
                    torch.quantize_per_tensor(x, 0.2, 0, torch.qint8),
                    torch.quantize_per_tensor(x, 0.2, 128, torch.quint8),
                )

        x = torch.randn(4, 6)
        self.run_test(Module(), x)

    @skipIfUnsupportedMinOpsetVersion(10)
    def test_dequantize(self):
        class Module(torch.nn.Module):
            def forward(self, x):
                return torch.dequantize(x)

        x = torch.quantize_per_tensor(torch.randn(3, 4), 0.2, 0, torch.qint8)
        self.run_test(Module(), x)

    @skipIfUnsupportedMinOpsetVersion(13)
    def test_qat_linear_per_channel(self):
        class M(torch.nn.Module):
            def __init__(self):
                super().__init__()
                self.quant = torch.quantization.QuantStub()
                self.linear = torch.nn.Linear(4, 3)
                self.dequant = torch.quantization.DeQuantStub()

            def forward(self, x):
                x = self.quant(x)
                x = self.linear(x)
                x = self.dequant(x)
                return x

        model = M()
        model.qconfig = torch.quantization.get_default_qconfig("fbgemm")
        model = torch.quantization.prepare_qat(model)
        # Set fixed weight and bias to avoid flaky test.
        model.linear.weight = torch.nn.Parameter(
            _construct_tensor_for_quantization_test((3, 4))
        )
        model.linear.bias = torch.nn.Parameter(torch.arange(3, dtype=torch.float))
        model = torch.quantization.convert(model)

        # Set fixed input to avoid flaky test.
        input = _construct_tensor_for_quantization_test((4, 4), offset=-8)
        self.run_test(model, input)

    @skipIfUnsupportedMinOpsetVersion(13)
    def test_qat_relu(self):
        class M(torch.nn.Module):
            def __init__(self):
                super().__init__()
                self.quant = torch.quantization.QuantStub()
                self.relu = torch.nn.ReLU()
                self.dequant = torch.quantization.DeQuantStub()

            def forward(self, x):
                x = self.quant(x)
                x = self.relu(x)
                x = self.dequant(x)
                return x

        model = M()
        model.qconfig = torch.quantization.get_default_qconfig("fbgemm")
        model = torch.quantization.prepare_qat(model)
        model = torch.quantization.convert(model)
        input = torch.randn(8, 4)
        self.run_test(model, input)

    @skipIfUnsupportedMinOpsetVersion(13)
    def test_qat_conv2d(self):
        class M(torch.nn.Module):
            def __init__(self):
                super().__init__()
                self.quant = torch.quantization.QuantStub()
                self.conv = torch.nn.Conv2d(2, 4, 3, stride=2)
                self.dequant = torch.quantization.DeQuantStub()

            def forward(self, x):
                x = self.quant(x)
                x = self.conv(x)
                x = self.dequant(x)
                return x

        model = M()
        model.qconfig = torch.quantization.get_default_qconfig("fbgemm")
        model = torch.quantization.prepare_qat(model)
        # Set fixed weight and bias to avoid flaky test.
        model.conv.weight = torch.nn.Parameter(
            _construct_tensor_for_quantization_test((2, 4, 3, 3), max_val=2)
        )
        model.conv.bias = torch.nn.Parameter(torch.tensor([0.0, 1.0]))
        model = torch.quantization.convert(model)

        # Set fixed input to avoid flaky test.
        input = _construct_tensor_for_quantization_test(
            (3, 4, 8, 8), offset=-384, max_val=12
        )
        self.run_test(model, input)

    @skipIfUnsupportedMinOpsetVersion(13)
    def test_qat_conv2d_relu(self):
        class M(torch.nn.Module):
            def __init__(self):
                super().__init__()
                self.quant = torch.quantization.QuantStub()
                self.conv = torch.nn.Conv2d(2, 4, 3, stride=2)
                self.relu = torch.nn.ReLU()
                self.dequant = torch.quantization.DeQuantStub()

            def forward(self, x):
                x = self.quant(x)
                x = self.conv(x)
                x = self.relu(x)
                x = self.dequant(x)
                return x

        model = M()
        model.qconfig = torch.quantization.get_default_qconfig("fbgemm")
        model = torch.quantization.prepare_qat(model)
        # Set fixed weight and bias to avoid flaky test.
        model.conv.weight = torch.nn.Parameter(
            _construct_tensor_for_quantization_test((2, 4, 3, 3), max_val=2)
        )
        model.conv.bias = torch.nn.Parameter(torch.tensor([0.0, 1.0]))
        model = torch.quantization.convert(model)

        # Set fixed input to avoid flaky test.
        input = _construct_tensor_for_quantization_test(
            (3, 4, 8, 8), offset=-384, max_val=12
        )
        self.run_test(model, input)

    @skipIfUnsupportedMinOpsetVersion(13)
    def test_qat_conv2d_relu_fused(self):
        class M(torch.nn.Module):
            def __init__(self):
                super().__init__()
                self.quant = torch.quantization.QuantStub()
                self.conv = torch.nn.Conv2d(2, 4, 3, stride=2)
                self.relu = torch.nn.ReLU()
                self.dequant = torch.quantization.DeQuantStub()

            def forward(self, x):
                x = self.quant(x)
                x = self.conv(x)
                x = self.relu(x)
                x = self.dequant(x)
                return x

        model = M()
        model.qconfig = torch.quantization.get_default_qconfig("fbgemm")
        model = torch.quantization.fuse_modules(model.eval(), [["conv", "relu"]])
        model = torch.quantization.prepare_qat(model.train())
        # Set fixed weight and bias to avoid flaky test.
        model.conv.weight = torch.nn.Parameter(
            _construct_tensor_for_quantization_test((2, 4, 3, 3), max_val=2)
        )
        model.conv.bias = torch.nn.Parameter(torch.tensor([0.0, 1.0]))
        model = torch.quantization.convert(model)

        # Set fixed input to avoid flaky test.
        input = _construct_tensor_for_quantization_test(
            (3, 4, 8, 8), offset=-384, max_val=12
        )
        self.run_test(model, input)

    @skipIfUnsupportedMinOpsetVersion(10)
    def test_qat_maxpool2d(self):
        class M(torch.nn.Module):
            def __init__(self):
                super().__init__()
                self.quant = torch.quantization.QuantStub()
                self.pool = torch.nn.MaxPool2d(kernel_size=3, stride=2, padding=1)
                self.dequant = torch.quantization.DeQuantStub()

            def forward(self, x):
                x = self.quant(x)
                x = self.pool(x)
                x = self.dequant(x)
                return x

        model = M()
        model.qconfig = torch.quantization.get_default_qconfig("fbgemm")
        model = torch.quantization.prepare_qat(model.train())
        model = torch.quantization.convert(model)

        # Set fixed input to avoid flaky test.
        input = _construct_tensor_for_quantization_test((4, 4, 3, 2))
        self.run_test(model, input)

    @skipIfUnsupportedMinOpsetVersion(10)
    def test_qat_avg_pool2d(self):
        model = torch.nn.Sequential(
            torch.quantization.QuantStub(),
            torch.nn.AvgPool2d(kernel_size=3, stride=2, padding=1),
            torch.quantization.DeQuantStub(),
        )
        model.qconfig = torch.quantization.get_default_qconfig("fbgemm")
        model = torch.quantization.prepare_qat(model.train())
        model = torch.quantization.convert(model)
        input = _construct_tensor_for_quantization_test((4, 4, 3, 2))
        self.run_test(model, input)

    @skipIfUnsupportedMinOpsetVersion(11)
    def test_qat_upsample_nearest2d(self):
        model = torch.nn.Sequential(
            torch.quantization.QuantStub(),
            torch.nn.UpsamplingNearest2d(scale_factor=1.5),
            torch.quantization.DeQuantStub(),
        )
        model.qconfig = torch.quantization.get_default_qconfig("fbgemm")
        model = torch.quantization.prepare_qat(model.train())
        model = torch.quantization.convert(model)
        input = _construct_tensor_for_quantization_test((4, 3, 2, 2))
        self.run_test(model, input)

    @skipIfUnsupportedMinOpsetVersion(9)
    def test_convolution_allow_tf32(self):
        class Module(torch.nn.Module):
            def __init__(self, allow_tf32):
                super().__init__()

                self.allow_tf32 = allow_tf32
                weight = torch.rand(32, 3, 3, 3)
                self.weight = torch.nn.Parameter(weight)

            def forward(self, x):
                if self.allow_tf32:
                    return torch._convolution(
                        x,
                        self.weight,
                        None,
                        [2, 2],
                        [0, 0],
                        [1, 1],
                        False,
                        [0, 0],
                        1,
                        False,
                        False,
                        True,
                        True,
                    )
                else:
                    return torch._convolution(
                        x,
                        self.weight,
                        None,
                        [2, 2],
                        [0, 0],
                        [1, 1],
                        False,
                        [0, 0],
                        1,
                        False,
                        False,
                        True,
                    )

        x = torch.randn(1, 3, 224, 224)
        self.run_test(Module(False), x, rtol=1e-3, atol=1e-6)
        self.run_test(Module(True), x, rtol=1e-3, atol=1e-6)

    @skipIfUnsupportedMinOpsetVersion(16)
    @common_utils.parametrize(
        "mode",
        ("bilinear", "nearest", "bicubic"),
    )
    @common_utils.parametrize(
        "padding_mode",
        ("zeros", "border", "reflection"),
    )
    @common_utils.parametrize(
        "align_corners",
        (True, False),
        name_fn=lambda align_corners: str(align_corners),
    )
    def test_grid_sample(self, mode, padding_mode, align_corners):

        n, c, h_in, w_in, h_out, w_out = 1, 1, 3, 2, 2, 4

        class GridSampleModule(torch.nn.Module):
            def __init__(self, mode, padding_mode, align_corners) -> None:
                super().__init__()
                self.mode, self.padding_mode, self.align_corners = (
                    mode,
                    padding_mode,
                    align_corners,
                )

            def forward(self, input, grid):
                return torch.nn.functional.grid_sample(
                    input, grid, self.mode, self.padding_mode, self.align_corners
                )

        atol_rtol = {}
        if (mode, padding_mode) == ("bicubic", "border"):
            if align_corners:
                atol_rtol.update({"atol": 0.3, "rtol": 0.4})
            else:
                atol_rtol.update({"atol": 0.02, "rtol": 0.02})
        input, grid = torch.randn(n, c, h_in, w_in), torch.randn(n, h_out, w_out, 2)
        self.run_test(
            GridSampleModule(mode, padding_mode, align_corners),
            (input, grid),
            **atol_rtol,
        )

    @skipTraceTest()
    @skipIfUnsupportedMinOpsetVersion(16)
    def test_uninitialized_optional(self):
        class Module(torch.nn.Module):
            def forward(self, y: Optional[Tensor]) -> Optional[Tensor]:
                if y is not None:
                    if y.shape[1] < 5:
                        if y.size(0) == 1:
                            y = y + 4
                        else:
                            return y
                return y

        self.run_test(
            Module(),
            torch.ones((3, 4), dtype=torch.int),
            dynamic_axes={"y": {0: "y0", 1: "y1"}},
            input_names=["y"],
        )

    @skipIfUnsupportedMinOpsetVersion(9)
    def test_device_eq(self):
        class M(torch.nn.Module):
            def forward(self, a):
                # exercise both Tensor.device (prim::device)
                # and torch.device (prim::Constant).
                if a.device != torch.device("cpu"):
                    return a
                return torch.zeros_like(a)

        mod = torch.jit.script(M())  # preserve control flow

        self.run_test(
            mod,
            # In order for the ONNX model behavior to match the torch model, we
            # need to construct input that has the same device that is checked for
            # in forward(). In ONNX there is no such thing as a device, so the if
            # condition is always false.
            torch.randn(3, 3, device="cpu"),
            # Force dynamic axes so that the output shape depends on the input.
            # Otherwise the entire model will just return a constant and not have
            # any inputs.
            input_names=["a"],
            dynamic_axes={"a": {0: "a0"}},
        )

    @skipIfUnsupportedMinOpsetVersion(9)
    def test_lerp(self):
        class LerpModel(torch.nn.Module):
            def forward(self, x):
                return (
                    x.lerp(torch.full_like(x, 10), 0.4),
                    x.lerp(torch.full_like(x, 20), 0.7),
                    x.lerp(torch.full_like(x, 30), torch.tensor(0.4)),
                    x.lerp(torch.full_like(x, 40), x / 10.0),
                    x.lerp(torch.tensor(10.0), x / 10.0),
                    x.lerp(torch.tensor(10.0), 0.4),
                    x.lerp(torch.tensor(10.0), torch.tensor(0.4)),
                )

        self.run_test(LerpModel(), torch.rand(5, 4, 3))

    # Cannot export with older opsets because of "ConstantFill" op
    # ConstantFill was a temp op removed at opset 8. This is no longer supported by onnxruntime
    # There are still some issues prevent us from enabling script test for these scenarios:
    # test_gru_*:
    #   Operator aten::as_tensor is not supported by exporter yet.
    #       - https://msdata.visualstudio.com/Vienna/_workitems/edit/1055382
    #   Operator aten::_pack_padded_sequence is not supported by exporter yet.
    #       - https://msdata.visualstudio.com/Vienna/_workitems/edit/1055384
    # test_elman_*:
    # Compiling in script mode fails with errors like:
    #   torch.jit.frontend.UnsupportedNodeError: annotated assignments
    #   without assigned value aren't supported
    #       - https://msdata.visualstudio.com/Vienna/_workitems/edit/1160723
    # test_lstm_*:
    #   Compiling in script mode fails with errors like:
    #   RuntimeError: Arguments for call are not valid.
    #       - https://msdata.visualstudio.com/Vienna/_workitems/edit/1160723
    @skipScriptTest()
    @skipIfUnsupportedMinOpsetVersion(9)
    @common_utils.parametrize(
        "name, nonlinearity",
        [
            ("elman", "relu"),
            ("elman", "tanh"),
            ("lstm", None),
            ("gru", None),
        ],
    )
    @common_utils.parametrize(**_parametrize_rnn_args("layers"))
    @common_utils.parametrize(**_parametrize_rnn_args("bidirectional"))
    @common_utils.parametrize(**_parametrize_rnn_args("initial_state"))
    @common_utils.parametrize(**_parametrize_rnn_args("packed_sequence"))
    @common_utils.parametrize(**_parametrize_rnn_args("dropout"))
    def test_rnn(self, *args, **kwargs):
        self._dispatch_rnn_test(*args, **kwargs)


if __name__ == "__main__":
    common_utils.run_tests()<|MERGE_RESOLUTION|>--- conflicted
+++ resolved
@@ -11871,14 +11871,8 @@
     )
     @skipScriptTest()
     @skipIfUnsupportedMinOpsetVersion(10)
-<<<<<<< HEAD
-    def test_quantized_hardswish(self):
-        model = torch.ao.nn.quantized.Hardswish(1.0, 0)
-        input = torch.randn(2, 6)
-=======
     def test_quantized_unary_ops(self, function_or_module):
         input = torch.randn(1, 4, 2, 3)
->>>>>>> da0c9528
         q_input = torch.quantize_per_tensor(input, 0.26, 128, torch.quint8)
 
         class Model(torch.nn.Module):
