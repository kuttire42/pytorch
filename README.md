![PyTorch Logo](https://github.com/pytorch/pytorch/blob/master/docs/source/_static/img/pytorch-logo-dark.png)

--------------------------------------------------------------------------------

PyTorch is a Python package that provides two high-level features:
- Tensor computation (like NumPy) with strong GPU acceleration
- Deep neural networks built on a tape-based autograd system

You can reuse your favorite Python packages such as NumPy, SciPy and Cython to extend PyTorch when needed.

- [More about PyTorch](#more-about-pytorch)
- [Installation](#installation)
  - [Binaries](#binaries)
  - [From Source](#from-source)
  - [Docker Image](#docker-image)
  - [Building the Documentation](#building-the-documentation)
  - [Previous Versions](#previous-versions)
- [Getting Started](#getting-started)
- [Communication](#communication)
- [Releases and Contributing](#releases-and-contributing)
- [The Team](#the-team)

| System | 3.6 | 3.7 | 3.8 |
| :---: | :---: | :---: | :--: |
| Linux CPU | [![Build Status](https://ci.pytorch.org/jenkins/job/pytorch-master/badge/icon)](https://ci.pytorch.org/jenkins/job/pytorch-master/) | [![Build Status](https://ci.pytorch.org/jenkins/job/pytorch-master/badge/icon)](https://ci.pytorch.org/jenkins/job/pytorch-master/) | <center>—</center> |
| Linux GPU | [![Build Status](https://ci.pytorch.org/jenkins/job/pytorch-master/badge/icon)](https://ci.pytorch.org/jenkins/job/pytorch-master/) | [![Build Status](https://ci.pytorch.org/jenkins/job/pytorch-master/badge/icon)](https://ci.pytorch.org/jenkins/job/pytorch-master/) | <center>—</center> |
| Windows CPU / GPU | <center>—</center> | [![Build Status](https://ci.pytorch.org/jenkins/job/pytorch-builds/job/pytorch-win-ws2016-cuda9-cudnn7-py3-trigger/badge/icon)](https://ci.pytorch.org/jenkins/job/pytorch-builds/job/pytorch-win-ws2016-cuda9-cudnn7-py3-trigger/) |  <center>—</center> |
| Linux (ppc64le) CPU | <center>—</center> | <center>—</center> | [![Build Status](https://powerci.osuosl.org/job/pytorch-master-nightly-py3-linux-ppc64le/badge/icon)](https://powerci.osuosl.org/job/pytorch-master-nightly-py3-linux-ppc64le/) |
| Linux (ppc64le) GPU | <center>—</center> | <center>—</center> | [![Build Status](https://powerci.osuosl.org/job/pytorch-linux-cuda92-cudnn7-py3-mpi-build-test-gpu/badge/icon)](https://powerci.osuosl.org/job/pytorch-linux-cuda92-cudnn7-py3-mpi-build-test-gpu/) |

See also the [ci.pytorch.org HUD](https://ezyang.github.io/pytorch-ci-hud/build/pytorch-master).


## More About PyTorch

At a granular level, PyTorch is a library that consists of the following components:

| Component | Description |
| ---- | --- |
| [**torch**](https://pytorch.org/docs/stable/torch.html) | a Tensor library like NumPy, with strong GPU support |
| [**torch.autograd**](https://pytorch.org/docs/stable/autograd.html) | a tape-based automatic differentiation library that supports all differentiable Tensor operations in torch |
| [**torch.jit**](https://pytorch.org/docs/stable/jit.html) | a compilation stack (TorchScript) to create serializable and optimizable models from PyTorch code  |
| [**torch.nn**](https://pytorch.org/docs/stable/nn.html) | a neural networks library deeply integrated with autograd designed for maximum flexibility |
| [**torch.multiprocessing**](https://pytorch.org/docs/stable/multiprocessing.html) | Python multiprocessing, but with magical memory sharing of torch Tensors across processes. Useful for data loading and Hogwild training |
| [**torch.utils**](https://pytorch.org/docs/stable/data.html) | DataLoader and other utility functions for convenience |

Usually PyTorch is used either as:

- a replacement for NumPy to use the power of GPUs.
- a deep learning research platform that provides maximum flexibility and speed.

Elaborating further:

### A GPU-Ready Tensor Library

If you use NumPy, then you have used Tensors (a.k.a. ndarray).

![Tensor illustration](./docs/source/_static/img/tensor_illustration.png)

PyTorch provides Tensors that can live either on the CPU or the GPU, and accelerates the
computation by a huge amount.

We provide a wide variety of tensor routines to accelerate and fit your scientific computation needs
such as slicing, indexing, math operations, linear algebra, reductions.
And they are fast!

### Dynamic Neural Networks: Tape-Based Autograd

PyTorch has a unique way of building neural networks: using and replaying a tape recorder.

Most frameworks such as TensorFlow, Theano, Caffe and CNTK have a static view of the world.
One has to build a neural network, and reuse the same structure again and again.
Changing the way the network behaves means that one has to start from scratch.

With PyTorch, we use a technique called reverse-mode auto-differentiation, which allows you to
change the way your network behaves arbitrarily with zero lag or overhead. Our inspiration comes
from several research papers on this topic, as well as current and past work such as
[torch-autograd](https://github.com/twitter/torch-autograd),
[autograd](https://github.com/HIPS/autograd),
[Chainer](https://chainer.org), etc.

While this technique is not unique to PyTorch, it's one of the fastest implementations of it to date.
You get the best of speed and flexibility for your crazy research.

![Dynamic graph](https://github.com/pytorch/pytorch/blob/master/docs/source/_static/img/dynamic_graph.gif)

### Python First

PyTorch is not a Python binding into a monolithic C++ framework.
It is built to be deeply integrated into Python.
You can use it naturally like you would use [NumPy](https://www.numpy.org/) / [SciPy](https://www.scipy.org/) / [scikit-learn](https://scikit-learn.org) etc.
You can write your new neural network layers in Python itself, using your favorite libraries
and use packages such as Cython and Numba.
Our goal is to not reinvent the wheel where appropriate.

### Imperative Experiences

PyTorch is designed to be intuitive, linear in thought and easy to use.
When you execute a line of code, it gets executed. There isn't an asynchronous view of the world.
When you drop into a debugger, or receive error messages and stack traces, understanding them is straightforward.
The stack trace points to exactly where your code was defined.
We hope you never spend hours debugging your code because of bad stack traces or asynchronous and opaque execution engines.

### Fast and Lean

PyTorch has minimal framework overhead. We integrate acceleration libraries
such as [Intel MKL](https://software.intel.com/mkl) and NVIDIA (cuDNN, NCCL) to maximize speed.
At the core, its CPU and GPU Tensor and neural network backends
(TH, THC, THNN, THCUNN) are mature and have been tested for years.

Hence, PyTorch is quite fast – whether you run small or large neural networks.

The memory usage in PyTorch is extremely efficient compared to Torch or some of the alternatives.
We've written custom memory allocators for the GPU to make sure that
your deep learning models are maximally memory efficient.
This enables you to train bigger deep learning models than before.

### Extensions Without Pain

Writing new neural network modules, or interfacing with PyTorch's Tensor API was designed to be straightforward
and with minimal abstractions.

You can write new neural network layers in Python using the torch API
[or your favorite NumPy-based libraries such as SciPy](https://pytorch.org/tutorials/advanced/numpy_extensions_tutorial.html).

If you want to write your layers in C/C++, we provide a convenient extension API that is efficient and with minimal boilerplate.
No wrapper code needs to be written. You can see [a tutorial here](https://pytorch.org/tutorials/advanced/cpp_extension.html) and [an example here](https://github.com/pytorch/extension-cpp).


## Installation

### Binaries
Commands to install from binaries via Conda or pip wheels are on our website:
[https://pytorch.org](https://pytorch.org)


#### NVIDIA Jetson platforms

Python wheels for NVIDIA's Jetson Nano, Jetson TX2, and Jetson AGX Xavier are available via the following URLs:

- Stable binaries:
  - Python 3.6: https://nvidia.box.com/v/torch-stable-cp36-jetson-jp42
- Rolling weekly binaries:
  - Python 3.6: https://nvidia.box.com/v/torch-weekly-cp36-jetson-jp42

They require JetPack 4.2 and above, and @dusty-nv maintains them


### From Source

If you are installing from source, you will need a C++14 compiler. Also, we highly recommend installing an [Anaconda](https://www.anaconda.com/distribution/#download-section) environment.
You will get a high-quality BLAS library (MKL) and you get controlled dependency versions regardless of your Linux distro.

Once you have [Anaconda](https://www.anaconda.com/distribution/#download-section) installed, here are the instructions.

If you want to compile with CUDA support, install
- [NVIDIA CUDA](https://developer.nvidia.com/cuda-downloads) 9 or above
- [NVIDIA cuDNN](https://developer.nvidia.com/cudnn) v7 or above

If you want to disable CUDA support, export environment variable `USE_CUDA=0`.
Other potentially useful environment variables may be found in `setup.py`.

If you are building for NVIDIA's Jetson platforms (Jetson Nano, TX1, TX2, AGX Xavier), Instructions to [are available here](https://devtalk.nvidia.com/default/topic/1049071/jetson-nano/pytorch-for-jetson-nano/)


#### Install Dependencies

Common
```
conda install numpy ninja pyyaml mkl mkl-include setuptools cmake cffi
```

On Linux
```bash
# Add LAPACK support for the GPU if needed
conda install -c pytorch magma-cuda90 # or [magma-cuda92 | magma-cuda100 | magma-cuda101 ] depending on your cuda version
```

#### Get the PyTorch Source
```bash
git clone --recursive https://github.com/pytorch/pytorch
cd pytorch
# if you are updating an existing checkout
git submodule sync
git submodule update --init --recursive
```

#### Install PyTorch
On Linux
```bash
export CMAKE_PREFIX_PATH=${CONDA_PREFIX:-"$(dirname $(which conda))/../"}
python setup.py install
```

On macOS
```bash
export CMAKE_PREFIX_PATH=${CONDA_PREFIX:-"$(dirname $(which conda))/../"}
MACOSX_DEPLOYMENT_TARGET=10.9 CC=clang CXX=clang++ python setup.py install
```

Each CUDA version only supports one particular XCode version. The following combinations have been reported to work with PyTorch.

| CUDA version | XCode version |
| ------------ | ------------- |
| 10.0         | XCode 9.4     |
| 10.1         | XCode 10.1    |


On Windows

At least Visual Studio 2017 Update 3 (version 15.3.3 with the toolset 14.11) and [NVTX](https://docs.nvidia.com/gameworks/content/gameworkslibrary/nvtx/nvidia_tools_extension_library_nvtx.htm) are needed.

If the version of Visual Studio 2017 is higher than 15.4.5, installing of "VC++ 2017 version 15.4 v14.11 toolset" is strongly recommended.
<br/> If the version of Visual Studio 2017 is lesser than 15.3.3, please update Visual Studio 2017 to the latest version along with installing "VC++ 2017 version 15.4 v14.11 toolset".
<br/> There is no guarantee of the correct building with VC++ 2017 toolsets, others than version 15.4 v14.11.
<br/> "VC++ 2017 version 15.4 v14.11 toolset" might be installed onto already installed Visual Studio 2017 by running its installation once again and checking the corresponding checkbox under "Individual components"/"Compilers, build tools, and runtimes".

NVTX is a part of CUDA distributive, where it is called "Nsight Compute". To install it onto already installed CUDA run CUDA installation once again and check the corresponding checkbox.
Be sure that CUDA with Nsight Compute is installed after Visual Studio 2017.

Currently VS 2017, VS 2019 and Ninja are supported as the generator of CMake. If `ninja.exe` is detected in `PATH`, then Ninja will be used as the default generator, otherwise it will use VS 2017.
<br/> If Ninja is selected as the generator, the latest MSVC which is newer than VS 2015 (14.0) will get selected as the underlying toolchain if you have Python > 3.5, otherwise VS 2015 will be selected so you'll have to activate the environment. If you use CMake <= 3.14.2 and has VS 2019 installed, then even if you specify VS 2017 as the generator, VS 2019 will get selected as the generator.

CUDA and MSVC have strong version dependencies, so even if you use VS 2017 / 2019, you will get build errors like `nvcc fatal : Host compiler targets unsupported OS`. For this kind of problem, please install the corresponding VS toolchain in the table below and then you can either specify the toolset during activation (recommended) or set `CUDAHOSTCXX` to override the cuda host compiler (not recommended if there are big version differences).

| CUDA version | Newest supported VS version                             |
| ------------ | ------------------------------------------------------- |
| 9.0 / 9.1    | Visual Studio 2017 Update 4 (15.4) (`_MSC_VER` <= 1911) |
| 9.2          | Visual Studio 2017 Update 5 (15.5) (`_MSC_VER` <= 1912) |
| 10.0         | Visual Studio 2017 (15.X) (`_MSC_VER` < 1920)           |
| 10.1         | Visual Studio 2019 (16.X) (`_MSC_VER` < 1930)           |

```cmd
cmd
<<<<<<< HEAD
=======

>>>>>>> ddbac4f6
:: [Optional] If you want to build with VS 2019 generator, please change the value in the next line to `Visual Studio 16 2019`.
:: Note: This value is useless if Ninja is detected. However, you can force that by using `set USE_NINJA=OFF`.
set CMAKE_GENERATOR=Visual Studio 15 2017

:: Read the content in the previous section carefully before you proceed.
:: [Optional] If you want to override the underlying toolset used by Ninja and Visual Studio with CUDA, please run the following script block.
:: "Visual Studio 2017 Developer Command Prompt" will be run automatically.
:: Make sure you have CMake >= 3.12 before you do this when you use the Visual Studio generator.
set CMAKE_GENERATOR_TOOLSET_VERSION=14.11
set DISTUTILS_USE_SDK=1
for /f "usebackq tokens=*" %i in (`"%ProgramFiles(x86)%\Microsoft Visual Studio\Installer\vswhere.exe" -version [15^,16^) -products * -latest -property installationPath`) do call "%i\VC\Auxiliary\Build\vcvarsall.bat" x64 -vcvars_ver=%CMAKE_GENERATOR_TOOLSET_VERSION%

:: [Optional] If you want to override the cuda host compiler
set CUDAHOSTCXX=C:\Program Files (x86)\Microsoft Visual Studio\2017\Enterprise\VC\Tools\MSVC\14.11.25503\bin\HostX64\x64\cl.exe

python setup.py install

```

##### Adjust Build Options (Optional)

You can adjust the configuration of cmake variables optionally (without building first), by doing
the following. For example, adjusting the pre-detected directories for CuDNN or BLAS can be done
with such a step.

On Linux
```bash
export CMAKE_PREFIX_PATH=${CONDA_PREFIX:-"$(dirname $(which conda))/../"}
python setup.py build --cmake-only
ccmake build  # or cmake-gui build
```

On macOS
```bash
export CMAKE_PREFIX_PATH=${CONDA_PREFIX:-"$(dirname $(which conda))/../"}
MACOSX_DEPLOYMENT_TARGET=10.9 CC=clang CXX=clang++ python setup.py build --cmake-only
ccmake build  # or cmake-gui build
```

### Docker Image

#### Using pre-built images

You can also pull a pre-built docker image from Docker Hub and run with docker v19.03+

```bash
docker run --gpus all --rm -ti --ipc=host pytorch/pytorch:latest
```

Please note that PyTorch uses shared memory to share data between processes, so if torch multiprocessing is used (e.g.
for multithreaded data loaders) the default shared memory segment size that container runs with is not enough, and you
should increase shared memory size either with `--ipc=host` or `--shm-size` command line options to `nvidia-docker run`.

#### Building the image yourself

**NOTE:** Must be built with a docker version > 18.06

The `Dockerfile` is supplied to build images with cuda support and cudnn v7.
You can pass `PYTHON_VERSION=x.y` make variable to specify which Python version is to be used by Miniconda, or leave it
unset to use the default.
```bash
make -f docker.Makefile
# images are tagged as docker.io/${your_docker_username}/pytorch
```

### Building the Documentation

To build documentation in various formats, you will need [Sphinx](http://www.sphinx-doc.org) and the
readthedocs theme.

```
cd docs/
pip install -r requirements.txt
```
You can then build the documentation by running ``make <format>`` from the
``docs/`` folder. Run ``make`` to get a list of all available output formats.

### Previous Versions

Installation instructions and binaries for previous PyTorch versions may be found
on [our website](https://pytorch.org/previous-versions).


## Getting Started

Three pointers to get you started:
- [Tutorials: get you started with understanding and using PyTorch](https://pytorch.org/tutorials/)
- [Examples: easy to understand pytorch code across all domains](https://github.com/pytorch/examples)
- [The API Reference](https://pytorch.org/docs/)

## Communication
* forums: discuss implementations, research, etc. https://discuss.pytorch.org
* GitHub issues: bug reports, feature requests, install issues, RFCs, thoughts, etc.
* Slack: The [PyTorch Slack](https://pytorch.slack.com/) hosts a primary audience of moderate to experienced PyTorch users and developers for general chat, online discussions, collaboration etc. If you are a beginner looking for help, the primary medium is [PyTorch Forums](https://discuss.pytorch.org). If you need a slack invite, please fill this form: https://goo.gl/forms/PP1AGvNHpSaJP8to1
* newsletter: no-noise, one-way email newsletter with important announcements about pytorch. You can sign-up here: https://eepurl.com/cbG0rv
* for brand guidelines, please visit our website at [pytorch.org](https://pytorch.org/)

## Releases and Contributing

PyTorch has a 90 day release cycle (major releases). Please let us know if you encounter a bug by [filing an issue](https://github.com/pytorch/pytorch/issues).

We appreciate all contributions. If you are planning to contribute back bug-fixes, please do so without any further discussion.

If you plan to contribute new features, utility functions or extensions to the core, please first open an issue and discuss the feature with us.
Sending a PR without discussion might end up resulting in a rejected PR, because we might be taking the core in a different direction than you might be aware of.

## The Team

PyTorch is a community driven project with several skillful engineers and researchers contributing to it.

PyTorch is currently maintained by [Adam Paszke](https://apaszke.github.io/), [Sam Gross](https://github.com/colesbury), [Soumith Chintala](http://soumith.ch) and [Gregory Chanan](https://github.com/gchanan) with major contributions coming from hundreds of talented individuals in various forms and means.
A non-exhaustive but growing list needs to mention: Trevor Killeen, Sasank Chilamkurthy, Sergey Zagoruyko, Adam Lerer, Francisco Massa, Alykhan Tejani, Luca Antiga, Alban Desmaison, Andreas Koepf, James Bradbury, Zeming Lin, Yuandong Tian, Guillaume Lample, Marat Dukhan, Natalia Gimelshein, Christian Sarofeen, Martin Raison, Edward Yang, Zachary Devito.

Note: this project is unrelated to [hughperkins/pytorch](https://github.com/hughperkins/pytorch) with the same name. Hugh is a valuable contributor in the Torch community and has helped with many things Torch and PyTorch.

## License

PyTorch is BSD-style licensed, as found in the LICENSE file.<|MERGE_RESOLUTION|>--- conflicted
+++ resolved
@@ -232,10 +232,7 @@
 
 ```cmd
 cmd
-<<<<<<< HEAD
-=======
-
->>>>>>> ddbac4f6
+
 :: [Optional] If you want to build with VS 2019 generator, please change the value in the next line to `Visual Studio 16 2019`.
 :: Note: This value is useless if Ninja is detected. However, you can force that by using `set USE_NINJA=OFF`.
 set CMAKE_GENERATOR=Visual Studio 15 2017
